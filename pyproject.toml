--- conflicted
+++ resolved
@@ -4,17 +4,6 @@
 
 [project]
 name = "ehrdata"
-<<<<<<< HEAD
-version = "0.0.1"
-description = "A Python package for EHR data"
-readme = "README.md"
-license = { file = "LICENSE" }
-maintainers = [
-  { name = "Eljas Roellin, Lukas Heumos, Xinyue Zhang", email = "eljas.roellin@helmholtz-munich.de" },
-]
-authors = [
-  { name = "Eljas Roellin, Lukas Heumos, Xinyue Zhang" },
-=======
 version = "0.0.2a1"
 description = "A Python package for EHR data"
 readme = "README.md"
@@ -23,10 +12,7 @@
   { name = "Eljas Roellin", email = "eljas.roellin@helmholtz-munich.de" },
 ]
 authors = [
-  { name = "Eljas Roellin" },
-  { name = "Lukas Heumos" },
-  { name = "Xinyue Zhang" },
->>>>>>> db984fde
+  { name = "Eljas Roellin, Lukas Heumos, Xinyue Zhang" },
 ]
 requires-python = ">=3.10"
 classifiers = [
@@ -38,34 +24,6 @@
 ]
 dependencies = [
   "anndata",
-<<<<<<< HEAD
-  # for debug logging (referenced from the issue template)
-  "session-info2",
-]
-optional-dependencies.dev = [
-  "pre-commit",
-  "twine>=4.0.2",
-]
-optional-dependencies.doc = [
-  "docutils>=0.8,!=0.18.*,!=0.19.*",
-  "ipykernel",
-  "ipython",
-  "myst-nb>=1.1",
-  "pandas",
-  # Until pybtex >0.24.0 releases: https://bitbucket.org/pybtex-devs/pybtex/issues/169/
-  "setuptools",
-  "sphinx>=4",
-  "sphinx-autodoc-typehints",
-  "sphinx-book-theme>=1",
-  "sphinx-copybutton",
-  "sphinx-tabs",
-  "sphinxcontrib-bibtex>=1",
-  "sphinxext-opengraph",
-]
-optional-dependencies.test = [
-  "coverage",
-  "pytest",
-=======
   "awkward",
   "duckdb",
   "filelock",
@@ -73,7 +31,7 @@
   "lamin-utils",
   "requests",
   "rich",
-  "session-info",
+  "session-info2",
   "xarray",
 ]
 optional-dependencies.dev = [
@@ -88,7 +46,7 @@
   "myst-nb>=1.1",
   "pandas",
   "scanpydoc",
-  # Until pybtex >0.23.0 releases: https://bitbucket.org/pybtex-devs/pybtex/issues/169/
+  # Until pybtex >0.24.0 releases: https://bitbucket.org/pybtex-devs/pybtex/issues/169/
   "setuptools",
   "sphinx>=4",
   "sphinx-autodoc-typehints",
@@ -118,7 +76,6 @@
 optional-dependencies.vitessce = [
   "vitessce[all]>=3.4", # the actual dependency
   "zarr<3",             # vitessce does not support zarr>=3
->>>>>>> db984fde
 ]
 # https://docs.pypi.org/project_metadata/#project-urls
 urls.Documentation = "https://ehrdata.readthedocs.io/"
@@ -128,52 +85,6 @@
 [tool.hatch.envs.default]
 installer = "uv"
 features = [ "dev" ]
-<<<<<<< HEAD
-
-[tool.hatch.envs.docs]
-features = [ "doc" ]
-scripts.build = "sphinx-build -M html docs docs/_build {args}"
-scripts.open = "python -m webbrowser -t docs/_build/html/index.html"
-scripts.clean = "git clean -fdX -- {args:docs}"
-
-[tool.hatch.envs.hatch-test]
-features = [ "test" ]
-
-[tool.ruff]
-line-length = 120
-src = [ "src" ]
-extend-include = [ "*.ipynb" ]
-
-format.docstring-code-format = true
-
-lint.select = [
-  "B",      # flake8-bugbear
-  "BLE",    # flake8-blind-except
-  "C4",     # flake8-comprehensions
-  "D",      # pydocstyle
-  "E",      # Error detected by Pycodestyle
-  "F",      # Errors detected by Pyflakes
-  "I",      # isort
-  "RUF100", # Report unused noqa directives
-  "TID",    # flake8-tidy-imports
-  "UP",     # pyupgrade
-  "W",      # Warning detected by Pycodestyle
-]
-lint.ignore = [
-  "B008", # Errors from function calls in argument defaults. These are fine when the result is immutable.
-  "D100", # Missing docstring in public module
-  "D104", # Missing docstring in public package
-  "D105", # __magic__ methods are often self-explanatory, allow missing docstrings
-  "D107", # Missing docstring in __init__
-  # Disable one in each pair of mutually incompatible rules
-  "D203", # We don’t want a blank line before a class docstring
-  "D213", # <> We want docstrings to start immediately after the opening triple quote
-  "D400", # first line should end with a period [Bug: doesn’t work with single-line docstrings]
-  "D401", # First line should be in imperative mood; try rephrasing
-  "E501", # line too long -> we accept long comment lines; formatter gets rid of long code lines
-  "E731", # Do not assign a lambda expression, use a def -> lambda expression assignments are convenient
-  "E741", # allow I, O, l as variable names -> I is the identity matrix
-=======
 
 [tool.hatch.envs.docs]
 features = [ "doc" ]
@@ -233,27 +144,8 @@
 ]
 markers = [
   "slow: marks tests as slow (deselect with '-m \"not slow\"')",
->>>>>>> db984fde
-]
-lint.per-file-ignores."*/__init__.py" = [ "F401" ]
-lint.per-file-ignores."docs/*" = [ "I" ]
-lint.per-file-ignores."tests/*" = [ "D" ]
-lint.pydocstyle.convention = "numpy"
-
-<<<<<<< HEAD
-[tool.pytest.ini_options]
-testpaths = [ "tests" ]
-xfail_strict = true
-addopts = [
-  "--import-mode=importlib", # allow using test files with same name
 ]
 
-[tool.coverage.run]
-source = [ "ehrdata" ]
-omit = [
-  "**/test_*.py",
-]
-=======
 [tool.coverage.run]
 source = [ "ehrdata" ]
 omit = [
@@ -268,7 +160,6 @@
 show_error_context = true
 ignore_missing_imports = true
 no_strict_optional = true
->>>>>>> db984fde
 
 [tool.cruft]
 skip = [
