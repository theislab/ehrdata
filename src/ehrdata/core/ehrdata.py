--- conflicted
+++ resolved
@@ -1,17 +1,12 @@
 from __future__ import annotations
 
-<<<<<<< HEAD
 from collections.abc import Iterable
 from dataclasses import dataclass
-from typing import TYPE_CHECKING, Any, Literal, TypeAlias, TypeVar
-=======
-from typing import TYPE_CHECKING, Any, Literal
->>>>>>> 8cd1f096
+from typing import TYPE_CHECKING, Any, Literal, TypeVar
 
 import numpy as np
 import pandas as pd
 from anndata import AnnData
-<<<<<<< HEAD
 from anndata._core.aligned_mapping import (
     AlignedActual,
     AlignedMapping,
@@ -22,6 +17,8 @@
     Value,
     convert_to_dict,
 )
+from anndata._core.index import Index as ADIndex
+from anndata._core.index import Index1D
 
 # from anndata._core.index import _subset
 from anndata._core.views import (
@@ -30,27 +27,14 @@
     _resolve_idx,
     as_view,
 )
-=======
-from anndata._core.views import DataFrameView, _resolve_idx
-
-from ehrdata._types import R_TYPES, RDataType, XDataType
-from ehrdata.core.constants import R_LAYER_KEY
->>>>>>> 8cd1f096
 
 if TYPE_CHECKING:
     from collections.abc import Mapping, Sequence
     from os import PathLike
 
-    from anndata._core.index import Index as ADIndex
-    from anndata._core.index import Index1D
-
-<<<<<<< HEAD
     from ehrdata._types import XDataType
 
-    Index: TypeAlias = ADIndex | tuple[Index1D, Index1D, Index1D]
-=======
-    type Index = ADIndex | tuple[Index1D, Index1D, Index1D]
->>>>>>> 8cd1f096
+Index = ADIndex | tuple[Index1D, Index1D, Index1D]
 
 T = TypeVar("T", bound=AlignedMapping)
 
@@ -255,39 +239,7 @@
         tidx: Index1D | None = None,
     ):
         self._tidx = None
-<<<<<<< HEAD
         self._n_t = _get_layers_3d_dim(layers)
-=======
-
-        # Check if r is already present in layers
-        R_existing = layers.get(R_LAYER_KEY) if layers is not None else None
-        if R is not None and R_existing is not None:
-            msg = f"`R` is both specified and already present in `layers[{R_LAYER_KEY}]`."
-            raise ValueError(msg)
-
-        R = R if R is not None else R_existing
-
-        # Type checking for r
-        if R is not None and not isinstance(R, R_TYPES):  # type: ignore
-            msg = f"`R` must be numpy.ndarray, sparse.COO, or dask.array.Array, got {type(R)}"
-            raise TypeError(msg)
-
-        # Shape handling
-        if R is not None:
-            if len(R.shape) != 3:
-                msg = f"`R` must be 3-dimensional, got shape {R.shape}"
-                raise ValueError(msg)
-
-            self._n_t = R.shape[2]
-
-            if X is not None:
-                if X.shape[:2] != R.shape[:2]:
-                    msg = f"Shape mismatch between X {X.shape} and R {R.shape}"
-                    raise ValueError(msg)
-            else:
-                # Create empty X matching R's shape
-                X = np.nan * np.empty((R.shape[0], R.shape[1]))
->>>>>>> 8cd1f096
 
         super().__init__(
             X=X,
@@ -504,30 +456,6 @@
             msg = "invalid number of indices"
             raise IndexError(msg)
 
-    def _inplace_subset_obs(self, index: Index1D):
-        """Inplace subsetting along observations dimension.
-
-        Same as `edata = edata[index, :]`, but inplace.
-
-        Args:
-            index: Index to subset along variables dimension.
-        """
-        edata_subset = self[index].copy()
-
-        self._init_as_actual(edata_subset)
-
-    def _inplace_subset_var(self, index: Index1D):
-        """Inplace subsetting along variables dimension.
-
-        Same as `edata = edata[:, index]`, but inplace.
-
-        Args:
-            index: Index to subset along variables dimension.
-        """
-        edata_subset = self[:, index].copy()
-
-        self._init_as_actual(edata_subset)
-
     def copy(self) -> EHRData:
         """Returns a copy of the EHRData object."""
         return EHRData.from_adata(
