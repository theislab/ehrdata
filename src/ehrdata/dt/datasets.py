--- conflicted
+++ resolved
@@ -6,11 +6,8 @@
 
 import numpy as np
 import pandas as pd
-<<<<<<< HEAD
 from duckdb.duckdb import DuckDBPyConnection
 from lamin_utils import logger
-=======
->>>>>>> a2c727c5
 
 from ehrdata.dt.dataloader import download
 from ehrdata.io.omop import setup_connection
