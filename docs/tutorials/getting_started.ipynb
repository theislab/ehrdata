{
 "cells": [
  {
   "cell_type": "markdown",
   "metadata": {},
   "source": [
    "# Getting started with EHRData"
   ]
  },
  {
   "cell_type": "markdown",
   "metadata": {},
   "source": [
    "<img src=\"../_static/tutorial_images/ehrdata_logo.png\" width=\"600\" height=\"500\" alt=\"Logo\">"
   ]
  },
  {
   "cell_type": "markdown",
   "metadata": {},
   "source": [
    "`EHRData` is building upon and extending [AnnData](https://anndata.readthedocs.io/en/stable/), a Python package for handling annotated data that is commonly used for sequencing data, to further support time series data by representing data of $n$ observations of $d$ variables of $t$ repeats.\n",
    "It is the datastructure that [ehrapy](https://ehrapy.readthedocs.io/en/stable/) operates on.\n",
    "\n",
    "In clinical studies, each enrolled subject corresponds to an observation, each registered clinical parameter corresponds to a variable, and each visit corresponds to a repeat.\n",
    "Furthermore, we might have metadata for each of these axis.\n",
    "For example, for each subject, we might have additional static metadata, such as birthdata, or sex. For each registered clinical parameter, we might have metadata such as a concept identifier, a descriptive name, or the unit it was measured in. For the repeated measurements, we might have a descriptive name per measurement, or the number of weeks after study entry.\n"
   ]
  },
  {
   "cell_type": "markdown",
   "metadata": {},
   "source": [
    "```{note}\n",
    "\n",
    "If you are new to Anndata, we recommend starting for example with the brief tutorial [Getting started with AnnData](https://anndata.readthedocs.io/en/stable/tutorials/notebooks/getting-started.html).\n",
    "\n",
    "```"
   ]
  },
  {
   "cell_type": "markdown",
   "metadata": {},
   "source": [
    "## Initializing EHRData"
   ]
  },
  {
   "cell_type": "code",
<<<<<<< HEAD
   "execution_count": 1,
=======
   "execution_count": 49,
>>>>>>> 8cd1f096
   "metadata": {
    "jupyter": {
     "outputs_hidden": false
    }
   },
   "outputs": [],
   "source": [
    "import numpy as np\n",
    "import pandas as pd\n",
    "import ehrdata as ed"
   ]
  },
  {
   "cell_type": "markdown",
   "metadata": {},
   "source": [
    "Let's start by building a basic EHRData object with some measurements, e.g. blood pressure of two individuals."
   ]
  },
  {
   "cell_type": "code",
<<<<<<< HEAD
   "execution_count": 2,
=======
   "execution_count": 50,
>>>>>>> 8cd1f096
   "metadata": {},
   "outputs": [
    {
     "data": {
      "text/plain": [
       "EHRData object with n_obs × n_vars = 2 × 2\n",
       "    shape of .X: (2, 2)"
      ]
     },
<<<<<<< HEAD
     "execution_count": 2,
=======
     "execution_count": 50,
>>>>>>> 8cd1f096
     "metadata": {},
     "output_type": "execute_result"
    }
   ],
   "source": [
    "patients = pd.DataFrame(\n",
    "    {\"patient_id\": [\"P001\", \"P002\"], \"birthdate\": [\"1980-01-01\", \"1975-05-15\"], \"gender\": [\"M\", \"F\"]}\n",
    ").set_index(\"patient_id\")\n",
    "\n",
    "clinical_parameters = pd.DataFrame(\n",
    "    {\n",
    "        \"parameter_id\": [\"BP_Systolic\", \"BP_Diastolic\"],\n",
    "        \"name\": [\"Systolic Blood Pressure\", \"Diastolic Blood Pressure\"],\n",
    "        \"unit\": [\"mmHg\", \"mmHg\"],\n",
    "    }\n",
    ").set_index(\"parameter_id\")\n",
    "\n",
    "measurements = np.array(\n",
    "    [[120, 121], [81, 81]],\n",
    ")\n",
    "\n",
    "edata = ed.EHRData(\n",
    "    X=measurements,\n",
    ")\n",
    "edata"
   ]
  },
  {
   "cell_type": "markdown",
   "metadata": {},
   "source": [
    "EHRData supports flat 2D matrix field `edata.X`, suitable for regular tabular variable representation."
   ]
  },
  {
   "cell_type": "code",
<<<<<<< HEAD
   "execution_count": 3,
=======
   "execution_count": 51,
>>>>>>> 8cd1f096
   "metadata": {},
   "outputs": [
    {
     "data": {
      "text/plain": [
       "array([[120, 121],\n",
       "       [ 81,  81]])"
      ]
     },
<<<<<<< HEAD
     "execution_count": 3,
=======
     "execution_count": 51,
>>>>>>> 8cd1f096
     "metadata": {},
     "output_type": "execute_result"
    }
   ],
   "source": [
    "edata.X"
   ]
  },
  {
   "cell_type": "markdown",
   "metadata": {},
   "source": [
    "When we have measurements along a time course, we want to represent an axis of time (e.g. clinical visits, calendar time, ...) and repeats of measurements.\n",
    "In the example above, the measurements could e.g. be repeated three times."
   ]
  },
  {
   "cell_type": "code",
<<<<<<< HEAD
   "execution_count": 4,
=======
   "execution_count": 52,
>>>>>>> 8cd1f096
   "metadata": {},
   "outputs": [
    {
     "data": {
      "text/plain": [
       "EHRData object with n_obs × n_vars = 2 × 2\n",
       "    layers: 'tem_layer'\n",
       "    shape of .tem_layer: (2, 2, 3)"
      ]
     },
<<<<<<< HEAD
     "execution_count": 4,
=======
     "execution_count": 52,
>>>>>>> 8cd1f096
     "metadata": {},
     "output_type": "execute_result"
    }
   ],
   "source": [
    "visit_dates = pd.DataFrame({\"visit_number\": [\"1\", \"2\", \"3\"], \"visit_id\": [\"V001\", \"V002\", \"V003\"]}).set_index(\n",
    "    \"visit_number\"\n",
    ")\n",
    "\n",
    "repeated_measurements = np.array(\n",
    "    [\n",
    "        [\n",
    "            [120, np.nan, 121],\n",
    "            [81, np.nan, 81],\n",
    "        ],\n",
    "        [\n",
    "            [130, 135, 125],\n",
    "            [84, 81, 80],\n",
    "        ],\n",
    "    ]\n",
    ")\n",
    "\n",
    "edata = ed.EHRData(\n",
    "    layers={\"tem_layer\": repeated_measurements},\n",
    ")\n",
    "edata"
   ]
  },
  {
   "cell_type": "markdown",
   "metadata": {},
   "source": [
    "EHRData provides a 3D array field `edata.R`, suitable for this kind of data."
   ]
  },
  {
   "cell_type": "code",
<<<<<<< HEAD
   "execution_count": 5,
=======
   "execution_count": 53,
>>>>>>> 8cd1f096
   "metadata": {},
   "outputs": [
    {
     "data": {
      "text/plain": [
       "array([[[120.,  nan, 121.],\n",
       "        [ 81.,  nan,  81.]],\n",
       "\n",
       "       [[130., 135., 125.],\n",
       "        [ 84.,  81.,  80.]]])"
      ]
     },
<<<<<<< HEAD
     "execution_count": 5,
=======
     "execution_count": 53,
>>>>>>> 8cd1f096
     "metadata": {},
     "output_type": "execute_result"
    }
   ],
   "source": [
    "edata.layers[\"tem_layer\"]"
   ]
  },
  {
   "cell_type": "markdown",
   "metadata": {},
   "source": [
    "Now, we group the data together with its metadata, using the `obs`, `var`, and `tem` fields of EHRData.\n",
    "\n",
    "- the `obs` field stores static person-level metadata\n",
    "- the `var` field stores variable-level metadata\n",
    "- the `tem` field stores time axis-level metadata"
   ]
  },
  {
   "cell_type": "code",
<<<<<<< HEAD
   "execution_count": 27,
=======
   "execution_count": 54,
>>>>>>> 8cd1f096
   "metadata": {},
   "outputs": [
    {
     "data": {
      "text/plain": [
       "EHRData object with n_obs × n_vars = 2 × 2\n",
       "    obs: 'birthdate', 'gender'\n",
       "    var: 'name', 'unit'\n",
       "    tem: '1', '2', '3'\n",
       "    layers: 'tem_layer'\n",
       "    shape of .tem_layer: (2, 2, 3)"
      ]
     },
<<<<<<< HEAD
     "execution_count": 27,
=======
     "execution_count": 54,
>>>>>>> 8cd1f096
     "metadata": {},
     "output_type": "execute_result"
    }
   ],
   "source": [
    "edata = ed.EHRData(\n",
    "    layers={\"tem_layer\": repeated_measurements},\n",
    "    obs=patients,\n",
    "    var=clinical_parameters,\n",
    "    tem=visit_dates,\n",
    ")\n",
    "edata"
   ]
  },
  {
   "cell_type": "markdown",
   "metadata": {},
   "source": [
    "### Subsetting EHRData\n",
    "#### Subsetting with indices"
   ]
  },
  {
   "cell_type": "markdown",
   "metadata": {},
   "source": [
    "The index values can be used to subset the EHRData, which provides a view of the EHRData object.\n",
    "We can imagine this to be useful to subset the AnnData to particular patients, variables, or time intervals of interest.\n",
    "The rules for subsetting EHRData are quite similar to that of a Pandas DataFrame.\n",
    "You can use values in the `obs/var_names`, boolean masks, or cell index integers."
   ]
  },
  {
   "cell_type": "code",
<<<<<<< HEAD
   "execution_count": 28,
=======
   "execution_count": 55,
>>>>>>> 8cd1f096
   "metadata": {},
   "outputs": [
    {
     "data": {
      "text/plain": [
       "array([ True, False])"
      ]
     },
<<<<<<< HEAD
     "execution_count": 28,
=======
     "execution_count": 55,
>>>>>>> 8cd1f096
     "metadata": {},
     "output_type": "execute_result"
    }
   ],
   "source": [
    "edata.var_names.isin([\"P001\", \"BP_Systolic\"])"
   ]
  },
  {
   "cell_type": "code",
<<<<<<< HEAD
   "execution_count": 29,
=======
   "execution_count": 56,
>>>>>>> 8cd1f096
   "metadata": {},
   "outputs": [
    {
     "data": {
      "text/plain": [
       "View of EHRData object with n_obs × n_vars = 2 × 1\n",
       "    obs: 'birthdate', 'gender'\n",
       "    var: 'name', 'unit'\n",
       "    tem: '1', '2', '3'\n",
       "    layers: 'tem_layer'\n",
       "    shape of .tem_layer: (2, 1, 3)"
      ]
     },
<<<<<<< HEAD
     "execution_count": 29,
=======
     "execution_count": 56,
>>>>>>> 8cd1f096
     "metadata": {},
     "output_type": "execute_result"
    }
   ],
   "source": [
    "edata[:, edata.var_names.isin([\"P001\", \"BP_Systolic\"])]"
   ]
  },
  {
   "cell_type": "markdown",
   "metadata": {},
   "source": [
    "#### Subsetting using metadata"
   ]
  },
  {
   "cell_type": "markdown",
   "metadata": {},
   "source": [
    "We can also subset the EHRData using the metadata:"
   ]
  },
  {
   "cell_type": "code",
<<<<<<< HEAD
   "execution_count": 30,
=======
   "execution_count": 57,
>>>>>>> 8cd1f096
   "metadata": {},
   "outputs": [
    {
     "data": {
      "text/plain": [
       "View of EHRData object with n_obs × n_vars = 1 × 2\n",
       "    obs: 'birthdate', 'gender'\n",
       "    var: 'name', 'unit'\n",
       "    tem: '1', '2', '3'\n",
       "    layers: 'tem_layer'\n",
       "    shape of .tem_layer: (1, 2, 3)"
      ]
     },
<<<<<<< HEAD
     "execution_count": 30,
=======
     "execution_count": 57,
>>>>>>> 8cd1f096
     "metadata": {},
     "output_type": "execute_result"
    }
   ],
   "source": [
    "edata[edata.obs[\"gender\"] == \"F\"]"
   ]
  },
  {
   "cell_type": "markdown",
   "metadata": {},
   "source": [
    "## Observation/variable-level matrices"
   ]
  },
  {
   "cell_type": "markdown",
   "metadata": {},
   "source": [
    "We might also have metadata at either level that has many dimensions to it, such as a UMAP embedding of the data.\n",
    "For this type of metadata, EHRData has the `.obsm/.varm` attributes.\n",
    "We use keys to identify the different matrices we insert.\n",
    "The restrictions of `.obsm/.varm` are, that the length of `.obsm` matrices must be equal to the number of observations as `.n_obs` and `.varm` matrices must be equal in length to `.n_vars`.\n",
    "They can each independently have a different number of dimensions.\n",
    "\n",
    "Let's start with a randomly generated matrix that we can interpret as a UMAP embedding of the data we would like to store, as well as some random variable-level metadata:"
   ]
  },
  {
   "cell_type": "code",
<<<<<<< HEAD
   "execution_count": 31,
=======
   "execution_count": 58,
>>>>>>> 8cd1f096
   "metadata": {},
   "outputs": [
    {
     "data": {
      "text/plain": [
       "AxisArrays with keys: X_umap"
      ]
     },
<<<<<<< HEAD
     "execution_count": 31,
=======
     "execution_count": 58,
>>>>>>> 8cd1f096
     "metadata": {},
     "output_type": "execute_result"
    }
   ],
   "source": [
    "edata.obsm[\"X_umap\"] = np.random.normal(0, 1, size=(edata.n_obs, 2))\n",
    "edata.varm[\"variable_stuff\"] = np.random.normal(0, 1, size=(edata.n_vars, 5))\n",
    "edata.obsm"
   ]
  },
  {
   "cell_type": "markdown",
   "metadata": {},
   "source": [
    "A few more notes about `.obsm/.varm`\n",
    "\n",
    "1. The \"array-like\" metadata can originate from a Pandas DataFrame, scipy sparse matrix, or numpy dense array.\n",
    "2. When using scanpy, their values (columns) are not easily plotted, where instead items from `.obs` are easily plotted on, e.g., UMAP plots."
   ]
  },
  {
   "cell_type": "markdown",
   "metadata": {},
   "source": [
    "## Unstructured metadata"
   ]
  },
  {
   "cell_type": "markdown",
   "metadata": {},
   "source": [
    "EHRData has `.uns`, which allows for any unstructured metadata. This can be anything, like a list or a dictionary with some general information that was useful in the analysis of our data."
   ]
  },
  {
   "cell_type": "code",
<<<<<<< HEAD
   "execution_count": 32,
=======
   "execution_count": 59,
>>>>>>> 8cd1f096
   "metadata": {},
   "outputs": [
    {
     "data": {
      "text/plain": [
       "OrderedDict([('random', [1, 2, 3])])"
      ]
     },
<<<<<<< HEAD
     "execution_count": 32,
=======
     "execution_count": 59,
>>>>>>> 8cd1f096
     "metadata": {},
     "output_type": "execute_result"
    }
   ],
   "source": [
    "edata.uns[\"random\"] = [1, 2, 3]\n",
    "edata.uns"
   ]
  },
  {
   "cell_type": "markdown",
   "metadata": {},
   "source": [
    "## Layers"
   ]
  },
  {
   "cell_type": "markdown",
   "metadata": {},
   "source": [
    "Finally, we may have different forms of our original core data, perhaps one that is normalized and one that is not. These can be stored in different layers in EHRData. For example, let's log transform the original data and store it in a layer:"
   ]
  },
  {
   "cell_type": "code",
<<<<<<< HEAD
   "execution_count": 33,
=======
   "execution_count": 60,
>>>>>>> 8cd1f096
   "metadata": {},
   "outputs": [
    {
     "data": {
      "text/plain": [
       "EHRData object with n_obs × n_vars = 2 × 2\n",
       "    obs: 'birthdate', 'gender'\n",
       "    var: 'name', 'unit'\n",
       "    tem: '1', '2', '3'\n",
       "    uns: 'random'\n",
       "    obsm: 'X_umap'\n",
       "    varm: 'variable_stuff'\n",
       "    layers: 'tem_layer', 'log_transformed'\n",
       "    shape of .tem_layer: (2, 2, 3)\n",
       "    shape of .log_transformed: (2, 2, 3)"
      ]
     },
<<<<<<< HEAD
     "execution_count": 33,
=======
     "execution_count": 60,
>>>>>>> 8cd1f096
     "metadata": {},
     "output_type": "execute_result"
    }
   ],
   "source": [
    "edata.layers[\"log_transformed\"] = np.log1p(edata.layers[\"tem_layer\"])\n",
    "edata"
   ]
  },
  {
   "cell_type": "markdown",
   "metadata": {},
   "source": [
    "## Writing the results to disk"
   ]
  },
  {
   "cell_type": "markdown",
   "metadata": {},
   "source": [
    "`EHRData` comes with a persistent HDF5-based file format: `h5ad`. If string columns with small number of categories aren't yet categoricals, `EHRData` will auto-transform to categoricals."
   ]
  },
  {
   "cell_type": "code",
<<<<<<< HEAD
   "execution_count": 34,
=======
   "execution_count": 61,
>>>>>>> 8cd1f096
   "metadata": {},
   "outputs": [],
   "source": [
    "edata.write(\"my_results.h5ad\", compression=\"gzip\")"
   ]
  },
  {
   "cell_type": "raw",
   "metadata": {
    "vscode": {
     "languageId": "raw"
    }
   },
   "source": [
    "## Pandas DataFrame formats and EHRData\n",
    "\n",
    "Longitudinal data can be transformed between `EHRData` and a pandas DataFrame. For this, the functions :func:`~ehrdata.io.to_pandas` and :func:`~ehrdata.io.from_pandas` are instrumental.\n",
    "\n",
    "Two canonical ways to represent longitudinal data with a dataframe are supported: The `long` format, and the `wide` format.\n",
    "\n",
    "### The `long` format\n",
    "\n",
    "In the long format, the data is stored in a dataframe as a tuple (person, variable, measurement, time, value)."
   ]
  },
  {
   "cell_type": "code",
<<<<<<< HEAD
   "execution_count": 35,
=======
   "execution_count": 62,
>>>>>>> 8cd1f096
   "metadata": {},
   "outputs": [
    {
     "data": {
      "text/html": [
       "<div>\n",
       "<style scoped>\n",
       "    .dataframe tbody tr th:only-of-type {\n",
       "        vertical-align: middle;\n",
       "    }\n",
       "\n",
       "    .dataframe tbody tr th {\n",
       "        vertical-align: top;\n",
       "    }\n",
       "\n",
       "    .dataframe thead th {\n",
       "        text-align: right;\n",
       "    }\n",
       "</style>\n",
       "<table border=\"1\" class=\"dataframe\">\n",
       "  <thead>\n",
       "    <tr style=\"text-align: right;\">\n",
       "      <th></th>\n",
       "      <th>observation_id</th>\n",
       "      <th>variable</th>\n",
       "      <th>time</th>\n",
       "      <th>value</th>\n",
       "    </tr>\n",
       "  </thead>\n",
       "  <tbody>\n",
       "    <tr>\n",
       "      <th>0</th>\n",
       "      <td>0</td>\n",
       "      <td>systolic_blood_pressure</td>\n",
       "      <td>t_0</td>\n",
       "      <td>120</td>\n",
       "    </tr>\n",
       "    <tr>\n",
       "      <th>1</th>\n",
       "      <td>0</td>\n",
       "      <td>systolic_blood_pressure</td>\n",
       "      <td>t_1</td>\n",
       "      <td>125</td>\n",
       "    </tr>\n",
       "    <tr>\n",
       "      <th>2</th>\n",
       "      <td>1</td>\n",
       "      <td>systolic_blood_pressure</td>\n",
       "      <td>t_0</td>\n",
       "      <td>130</td>\n",
       "    </tr>\n",
       "    <tr>\n",
       "      <th>3</th>\n",
       "      <td>1</td>\n",
       "      <td>systolic_blood_pressure</td>\n",
       "      <td>t_2</td>\n",
       "      <td>135</td>\n",
       "    </tr>\n",
       "  </tbody>\n",
       "</table>\n",
       "</div>"
      ],
      "text/plain": [
       "  observation_id                 variable time  value\n",
       "0              0  systolic_blood_pressure  t_0    120\n",
       "1              0  systolic_blood_pressure  t_1    125\n",
       "2              1  systolic_blood_pressure  t_0    130\n",
       "3              1  systolic_blood_pressure  t_2    135"
      ]
     },
<<<<<<< HEAD
     "execution_count": 35,
=======
     "execution_count": 62,
>>>>>>> 8cd1f096
     "metadata": {},
     "output_type": "execute_result"
    }
   ],
   "source": [
    "df_long = pd.DataFrame(\n",
    "    {\n",
    "        \"observation_id\": [\"0\", \"0\", \"1\", \"1\"],\n",
    "        \"variable\": [\n",
    "            \"systolic_blood_pressure\",\n",
    "            \"systolic_blood_pressure\",\n",
    "            \"systolic_blood_pressure\",\n",
    "            \"systolic_blood_pressure\",\n",
    "        ],\n",
    "        \"time\": [\"t_0\", \"t_1\", \"t_0\", \"t_2\"],\n",
    "        \"value\": [120, 125, 130, 135],\n",
    "    }\n",
    ")\n",
    "df_long"
   ]
  },
  {
   "cell_type": "markdown",
   "metadata": {},
   "source": [
    "This dataframe format can easily be ingested into the `EHRData` format..."
   ]
  },
  {
   "cell_type": "code",
<<<<<<< HEAD
   "execution_count": 42,
=======
   "execution_count": 63,
>>>>>>> 8cd1f096
   "metadata": {},
   "outputs": [
    {
     "data": {
      "text/plain": [
       "EHRData object with n_obs × n_vars = 2 × 1\n",
       "    layers: 'tem_layer'\n",
       "    shape of .tem_layer: (2, 1, 3)"
      ]
     },
<<<<<<< HEAD
     "execution_count": 42,
=======
     "execution_count": 63,
>>>>>>> 8cd1f096
     "metadata": {},
     "output_type": "execute_result"
    }
   ],
   "source": [
<<<<<<< HEAD
    "edata_from_long_df = ed.io.from_pandas(df_long, format=\"long\")\n",
    "edata_from_long_df"
=======
    "edata_long = ed.io.from_pandas(df_long, format=\"long\")\n",
    "edata_long"
>>>>>>> 8cd1f096
   ]
  },
  {
   "cell_type": "markdown",
   "metadata": {},
   "source": [
    "... and from the `EHRData` format can be transformed back to a pandas DataFrame."
   ]
  },
  {
   "cell_type": "code",
<<<<<<< HEAD
   "execution_count": 43,
=======
   "execution_count": 64,
>>>>>>> 8cd1f096
   "metadata": {},
   "outputs": [
    {
     "data": {
      "text/html": [
       "<div>\n",
       "<style scoped>\n",
       "    .dataframe tbody tr th:only-of-type {\n",
       "        vertical-align: middle;\n",
       "    }\n",
       "\n",
       "    .dataframe tbody tr th {\n",
       "        vertical-align: top;\n",
       "    }\n",
       "\n",
       "    .dataframe thead th {\n",
       "        text-align: right;\n",
       "    }\n",
       "</style>\n",
       "<table border=\"1\" class=\"dataframe\">\n",
       "  <thead>\n",
       "    <tr style=\"text-align: right;\">\n",
       "      <th></th>\n",
       "      <th>observation_id</th>\n",
       "      <th>variable</th>\n",
       "      <th>time</th>\n",
       "      <th>value</th>\n",
       "    </tr>\n",
       "  </thead>\n",
       "  <tbody>\n",
       "    <tr>\n",
       "      <th>0</th>\n",
       "      <td>0</td>\n",
       "      <td>systolic_blood_pressure</td>\n",
       "      <td>t_0</td>\n",
       "      <td>120.0</td>\n",
       "    </tr>\n",
       "    <tr>\n",
       "      <th>1</th>\n",
       "      <td>0</td>\n",
       "      <td>systolic_blood_pressure</td>\n",
       "      <td>t_1</td>\n",
       "      <td>125.0</td>\n",
       "    </tr>\n",
       "    <tr>\n",
       "      <th>2</th>\n",
       "      <td>0</td>\n",
       "      <td>systolic_blood_pressure</td>\n",
       "      <td>t_2</td>\n",
       "      <td>NaN</td>\n",
       "    </tr>\n",
       "    <tr>\n",
       "      <th>3</th>\n",
       "      <td>1</td>\n",
       "      <td>systolic_blood_pressure</td>\n",
       "      <td>t_0</td>\n",
       "      <td>130.0</td>\n",
       "    </tr>\n",
       "    <tr>\n",
       "      <th>4</th>\n",
       "      <td>1</td>\n",
       "      <td>systolic_blood_pressure</td>\n",
       "      <td>t_1</td>\n",
       "      <td>NaN</td>\n",
       "    </tr>\n",
       "    <tr>\n",
       "      <th>5</th>\n",
       "      <td>1</td>\n",
       "      <td>systolic_blood_pressure</td>\n",
       "      <td>t_2</td>\n",
       "      <td>135.0</td>\n",
       "    </tr>\n",
       "  </tbody>\n",
       "</table>\n",
       "</div>"
      ],
      "text/plain": [
       "  observation_id                 variable time  value\n",
       "0              0  systolic_blood_pressure  t_0  120.0\n",
       "1              0  systolic_blood_pressure  t_1  125.0\n",
       "2              0  systolic_blood_pressure  t_2    NaN\n",
       "3              1  systolic_blood_pressure  t_0  130.0\n",
       "4              1  systolic_blood_pressure  t_1    NaN\n",
       "5              1  systolic_blood_pressure  t_2  135.0"
      ]
     },
<<<<<<< HEAD
     "execution_count": 43,
=======
     "execution_count": 64,
>>>>>>> 8cd1f096
     "metadata": {},
     "output_type": "execute_result"
    }
   ],
   "source": [
<<<<<<< HEAD
    "df_long_from_edata = ed.io.to_pandas(edata_from_long_df, layer=\"tem_layer\", format=\"long\")\n",
=======
    "df_long_from_edata = ed.io.to_pandas(edata_long, layer=\"R\", format=\"long\")\n",
>>>>>>> 8cd1f096
    "df_long_from_edata"
   ]
  },
  {
   "cell_type": "markdown",
   "metadata": {},
   "source": [
    "### The `wide` format\n",
    "\n",
    "In the `wide` format, the data is stored in a dataframe with rows indicating the person, and columns indicating the variable as well as the time of measurement."
   ]
  },
  {
   "cell_type": "code",
<<<<<<< HEAD
   "execution_count": 38,
=======
   "execution_count": 65,
>>>>>>> 8cd1f096
   "metadata": {},
   "outputs": [
    {
     "data": {
      "text/html": [
       "<div>\n",
       "<style scoped>\n",
       "    .dataframe tbody tr th:only-of-type {\n",
       "        vertical-align: middle;\n",
       "    }\n",
       "\n",
       "    .dataframe tbody tr th {\n",
       "        vertical-align: top;\n",
       "    }\n",
       "\n",
       "    .dataframe thead th {\n",
       "        text-align: right;\n",
       "    }\n",
       "</style>\n",
       "<table border=\"1\" class=\"dataframe\">\n",
       "  <thead>\n",
       "    <tr style=\"text-align: right;\">\n",
       "      <th></th>\n",
       "      <th>patient_id</th>\n",
       "      <th>sex</th>\n",
       "      <th>systolic_bp_t_0</th>\n",
       "      <th>systolic_bp_t_2</th>\n",
       "      <th>systolic_bp_t_1</th>\n",
       "    </tr>\n",
       "  </thead>\n",
       "  <tbody>\n",
       "    <tr>\n",
       "      <th>0</th>\n",
       "      <td>0</td>\n",
       "      <td>F</td>\n",
       "      <td>120</td>\n",
       "      <td>125.0</td>\n",
       "      <td>NaN</td>\n",
       "    </tr>\n",
       "    <tr>\n",
       "      <th>1</th>\n",
       "      <td>1</td>\n",
       "      <td>M</td>\n",
       "      <td>130</td>\n",
       "      <td>NaN</td>\n",
       "      <td>135.0</td>\n",
       "    </tr>\n",
       "  </tbody>\n",
       "</table>\n",
       "</div>"
      ],
      "text/plain": [
       "  patient_id sex  systolic_bp_t_0  systolic_bp_t_2  systolic_bp_t_1\n",
       "0          0   F              120            125.0              NaN\n",
       "1          1   M              130              NaN            135.0"
      ]
     },
<<<<<<< HEAD
     "execution_count": 38,
=======
     "execution_count": 65,
>>>>>>> 8cd1f096
     "metadata": {},
     "output_type": "execute_result"
    }
   ],
   "source": [
    "df_wide = pd.DataFrame(\n",
    "    {\n",
    "        \"patient_id\": [\"0\", \"1\"],\n",
    "        \"sex\": [\"F\", \"M\"],\n",
    "        \"systolic_bp_t_0\": [120, 130],\n",
    "        \"systolic_bp_t_2\": [125, np.nan],  # the suffix strings are sorted lexicographically\n",
    "        \"systolic_bp_t_1\": [np.nan, 135],\n",
    "    }\n",
    ")\n",
    "df_wide"
   ]
  },
  {
   "cell_type": "markdown",
   "metadata": {},
   "source": [
    "This dataframe format can easily be ingested into the `EHRData` format..."
   ]
  },
  {
   "cell_type": "code",
   "execution_count": 66,
   "metadata": {},
   "outputs": [
    {
     "data": {
      "text/plain": [
       "EHRData object with n_obs × n_vars = 2 × 1\n",
       "    obs: 'patient_id', 'sex'\n",
       "    layers: 'tem_layer'\n",
       "    shape of .tem_layer: (2, 1, 3)"
      ]
     },
     "execution_count": 66,
     "metadata": {},
     "output_type": "execute_result"
    }
   ],
   "source": [
    "edata_from_wide_df = ed.io.from_pandas(df_wide, format=\"wide\", columns_obs_only=[\"patient_id\", \"sex\"])\n",
    "edata_from_wide_df"
   ]
  },
  {
   "cell_type": "markdown",
   "metadata": {},
   "source": [
    "... and from the `EHRData` format can be transformed back to a pandas DataFrame."
   ]
  },
  {
   "cell_type": "code",
<<<<<<< HEAD
   "execution_count": 44,
=======
   "execution_count": 67,
>>>>>>> 8cd1f096
   "metadata": {},
   "outputs": [
    {
     "data": {
      "text/html": [
       "<div>\n",
       "<style scoped>\n",
       "    .dataframe tbody tr th:only-of-type {\n",
       "        vertical-align: middle;\n",
       "    }\n",
       "\n",
       "    .dataframe tbody tr th {\n",
       "        vertical-align: top;\n",
       "    }\n",
       "\n",
       "    .dataframe thead th {\n",
       "        text-align: right;\n",
       "    }\n",
       "</style>\n",
       "<table border=\"1\" class=\"dataframe\">\n",
       "  <thead>\n",
       "    <tr style=\"text-align: right;\">\n",
       "      <th></th>\n",
       "      <th>systolic_bp_t_0</th>\n",
       "      <th>systolic_bp_t_1</th>\n",
       "      <th>systolic_bp_t_2</th>\n",
       "      <th>patient_id</th>\n",
       "      <th>sex</th>\n",
       "    </tr>\n",
       "  </thead>\n",
       "  <tbody>\n",
       "    <tr>\n",
       "      <th>0</th>\n",
       "      <td>120.0</td>\n",
       "      <td>NaN</td>\n",
       "      <td>125.0</td>\n",
       "      <td>0</td>\n",
       "      <td>F</td>\n",
       "    </tr>\n",
       "    <tr>\n",
       "      <th>1</th>\n",
       "      <td>130.0</td>\n",
       "      <td>135.0</td>\n",
       "      <td>NaN</td>\n",
       "      <td>1</td>\n",
       "      <td>M</td>\n",
       "    </tr>\n",
       "  </tbody>\n",
       "</table>\n",
       "</div>"
      ],
      "text/plain": [
       "   systolic_bp_t_0  systolic_bp_t_1  systolic_bp_t_2 patient_id sex\n",
       "0            120.0              NaN            125.0          0   F\n",
       "1            130.0            135.0              NaN          1   M"
      ]
     },
<<<<<<< HEAD
     "execution_count": 44,
=======
     "execution_count": 67,
>>>>>>> 8cd1f096
     "metadata": {},
     "output_type": "execute_result"
    }
   ],
   "source": [
    "df_from_edata = ed.io.to_pandas(edata_from_wide_df, layer=\"tem_layer\", format=\"wide\", obs_cols=[\"patient_id\", \"sex\"])\n",
    "df_from_edata"
   ]
  },
  {
   "cell_type": "markdown",
   "metadata": {},
   "source": [
    "## Wrapping up the introduction"
   ]
  },
  {
   "cell_type": "markdown",
   "metadata": {},
   "source": [
    "EHRData is straightforward to use and faciliatates more reproducible analyses with it's key-based storage.\n",
    "\n",
    "We refer to the [AnnData tutorials](https://anndata.readthedocs.io/en/stable/tutorials/notebooks/getting-started.html) to better understand \"views\", on-disk backing, and other details."
   ]
  },
  {
   "cell_type": "markdown",
   "metadata": {},
   "source": [
    "```{Note}\n",
    "\n",
    "Similar to numpy arrays, EHRData objects can either hold actual data or reference another `EHRData` object. In the later case, they are referred to as \"view\".\n",
    "\n",
    "Subsetting EHRData objects always returns views, which has two advantages:\n",
    "\n",
    "- no new memory is allocated\n",
    "- it is possible to modify the underlying EHRData object\n",
    "\n",
    "You can get an actual EHRData object from a view by calling `.copy()` on the view. Usually, this is not necessary, as any modification of elements of a view (calling `.[]` on an attribute of the view) internally calls `.copy()` and makes the view an EHRData object that holds actual data. See the example below.\n",
    "    \n",
    "```"
   ]
  },
  {
   "cell_type": "markdown",
   "metadata": {},
   "source": [
    "Get access to the first 5 rows for two variables."
   ]
  },
  {
   "cell_type": "markdown",
   "metadata": {},
   "source": [
    "```{Note}\n",
    "\n",
    "Indexing into AnnData will assume that integer arguments to `[]` behave like `.iloc` in pandas, whereas string arguments behave like `.loc`. `AnnData` always assumes string indices.\n",
    "    \n",
    "```"
   ]
  },
  {
   "cell_type": "code",
<<<<<<< HEAD
   "execution_count": 48,
=======
   "execution_count": 69,
>>>>>>> 8cd1f096
   "metadata": {
    "jupyter": {
     "outputs_hidden": false
    }
   },
   "outputs": [
    {
     "data": {
      "text/plain": [
       "View of EHRData object with n_obs × n_vars = 1 × 1\n",
       "    obs: 'birthdate', 'gender'\n",
       "    var: 'name', 'unit'\n",
       "    tem: '1', '2', '3'\n",
       "    uns: 'random'\n",
       "    obsm: 'X_umap'\n",
       "    varm: 'variable_stuff'\n",
       "    layers: 'tem_layer', 'log_transformed'\n",
       "    shape of .tem_layer: (1, 1, 3)\n",
       "    shape of .log_transformed: (1, 1, 3)"
      ]
     },
<<<<<<< HEAD
     "execution_count": 48,
=======
     "execution_count": 69,
>>>>>>> 8cd1f096
     "metadata": {},
     "output_type": "execute_result"
    }
   ],
   "source": [
    "edata[1, 1]"
   ]
  },
  {
   "cell_type": "markdown",
   "metadata": {},
   "source": [
    "This is a view! If we want an `EHRData` that holds the data in memory, we have to call `.copy()`"
   ]
  },
  {
   "cell_type": "code",
<<<<<<< HEAD
   "execution_count": 49,
=======
   "execution_count": 70,
>>>>>>> 8cd1f096
   "metadata": {},
   "outputs": [
    {
     "data": {
      "text/plain": [
       "EHRData object with n_obs × n_vars × n_t = 1 × 1 × 3\n",
       "    obs: 'birthdate', 'gender'\n",
       "    var: 'name', 'unit'\n",
       "    tem: '1', '2', '3'\n",
       "    uns: 'random'\n",
       "    obsm: 'X_umap'\n",
       "    varm: 'variable_stuff'\n",
       "    layers: 'log_transformed'\n",
       "    shape of .X: (1, 1)\n",
       "    shape of .R: (1, 1, 3)"
      ]
     },
     "execution_count": 70,
     "metadata": {},
     "output_type": "execute_result"
    }
   ],
   "source": [
<<<<<<< HEAD
    "edata_subset = edata[1, 1].copy()"
=======
    "edata_subset = edata[[\"P001\"], [\"BP_Systolic\"]].copy()\n",
    "edata_subset"
>>>>>>> 8cd1f096
   ]
  },
  {
   "cell_type": "markdown",
   "metadata": {},
   "source": [
    "If you try to write to parts of a view of an AnnData, the content will be auto-copied and a data-storing object will be generated."
   ]
  },
  {
   "cell_type": "code",
<<<<<<< HEAD
   "execution_count": 50,
=======
   "execution_count": 71,
>>>>>>> 8cd1f096
   "metadata": {},
   "outputs": [
    {
     "data": {
      "text/plain": [
       "View of EHRData object with n_obs × n_vars = 1 × 1\n",
       "    obs: 'birthdate', 'gender'\n",
       "    var: 'name', 'unit'\n",
       "    tem: '1', '2', '3'\n",
       "    uns: 'random'\n",
       "    obsm: 'X_umap'\n",
       "    varm: 'variable_stuff'\n",
       "    layers: 'tem_layer', 'log_transformed'\n",
       "    shape of .tem_layer: (1, 3)\n",
       "    shape of .log_transformed: (1, 3)"
      ]
     },
<<<<<<< HEAD
     "execution_count": 50,
=======
     "execution_count": 71,
>>>>>>> 8cd1f096
     "metadata": {},
     "output_type": "execute_result"
    }
   ],
   "source": [
    "edata_subset = edata[[\"P001\"], [\"BP_Systolic\"]]\n",
    "edata_subset"
   ]
  },
  {
   "cell_type": "code",
<<<<<<< HEAD
   "execution_count": 51,
=======
   "execution_count": 72,
>>>>>>> 8cd1f096
   "metadata": {},
   "outputs": [
    {
     "name": "stderr",
     "output_type": "stream",
     "text": [
<<<<<<< HEAD
      "/var/folders/yy/60ln_681745_fjjwvgwm_nyc0000gn/T/ipykernel_74727/1547146112.py:1: ImplicitModificationWarning: Trying to modify attribute `.obs` of view, initializing view as actual.\n",
=======
      "/var/folders/yy/60ln_681745_fjjwvgwm_nyc0000gn/T/ipykernel_14664/1547146112.py:1: ImplicitModificationWarning: Trying to modify attribute `.obs` of view, initializing view as actual.\n",
>>>>>>> 8cd1f096
      "  edata_subset.obs[\"foo\"] = \"bar\"\n"
     ]
    },
    {
     "ename": "ValueError",
     "evalue": "Value passed for key 'tem_layer' is of incorrect shape. Values of layers must match dimensions ('obs', 'var') of parent. Value had shape (1, 3) while it should have had (1, 1).",
     "output_type": "error",
     "traceback": [
      "\u001b[31m---------------------------------------------------------------------------\u001b[39m",
      "\u001b[31mValueError\u001b[39m                                Traceback (most recent call last)",
      "\u001b[36mCell\u001b[39m\u001b[36m \u001b[39m\u001b[32mIn[51]\u001b[39m\u001b[32m, line 1\u001b[39m\n\u001b[32m----> \u001b[39m\u001b[32m1\u001b[39m \u001b[43medata_subset\u001b[49m\u001b[43m.\u001b[49m\u001b[43mobs\u001b[49m\u001b[43m[\u001b[49m\u001b[33;43m\"\u001b[39;49m\u001b[33;43mfoo\u001b[39;49m\u001b[33;43m\"\u001b[39;49m\u001b[43m]\u001b[49m = \u001b[33m\"\u001b[39m\u001b[33mbar\u001b[39m\u001b[33m\"\u001b[39m\n",
      "\u001b[36mFile \u001b[39m\u001b[32m~/Documents/ehrapy_workspace/ehrdata/ehrdata_venv/lib/python3.11/site-packages/anndata/_core/views.py:79\u001b[39m, in \u001b[36m_SetItemMixin.__setitem__\u001b[39m\u001b[34m(self, idx, value)\u001b[39m\n\u001b[32m     72\u001b[39m \u001b[38;5;28;01melse\u001b[39;00m:\n\u001b[32m     73\u001b[39m     warnings.warn(\n\u001b[32m     74\u001b[39m         \u001b[33mf\u001b[39m\u001b[33m\"\u001b[39m\u001b[33mTrying to modify attribute `.\u001b[39m\u001b[38;5;132;01m{\u001b[39;00m\u001b[38;5;28mself\u001b[39m._view_args.attrname\u001b[38;5;132;01m}\u001b[39;00m\u001b[33m` of view, \u001b[39m\u001b[33m\"\u001b[39m\n\u001b[32m     75\u001b[39m         \u001b[33m\"\u001b[39m\u001b[33minitializing view as actual.\u001b[39m\u001b[33m\"\u001b[39m,\n\u001b[32m     76\u001b[39m         ImplicitModificationWarning,\n\u001b[32m     77\u001b[39m         stacklevel=\u001b[32m2\u001b[39m,\n\u001b[32m     78\u001b[39m     )\n\u001b[32m---> \u001b[39m\u001b[32m79\u001b[39m \u001b[43m    \u001b[49m\u001b[38;5;28;43;01mwith\u001b[39;49;00m\u001b[43m \u001b[49m\u001b[43mview_update\u001b[49m\u001b[43m(\u001b[49m\u001b[43m*\u001b[49m\u001b[38;5;28;43mself\u001b[39;49m\u001b[43m.\u001b[49m\u001b[43m_view_args\u001b[49m\u001b[43m)\u001b[49m\u001b[43m \u001b[49m\u001b[38;5;28;43;01mas\u001b[39;49;00m\u001b[43m \u001b[49m\u001b[43mcontainer\u001b[49m\u001b[43m:\u001b[49m\n\u001b[32m     80\u001b[39m \u001b[43m        \u001b[49m\u001b[43mcontainer\u001b[49m\u001b[43m[\u001b[49m\u001b[43midx\u001b[49m\u001b[43m]\u001b[49m\u001b[43m \u001b[49m\u001b[43m=\u001b[49m\u001b[43m \u001b[49m\u001b[43mvalue\u001b[49m\n",
      "\u001b[36mFile \u001b[39m\u001b[32m~/miniconda3/envs/ehrapy_scanpy_conda_env/lib/python3.11/contextlib.py:137\u001b[39m, in \u001b[36m_GeneratorContextManager.__enter__\u001b[39m\u001b[34m(self)\u001b[39m\n\u001b[32m    135\u001b[39m \u001b[38;5;28;01mdel\u001b[39;00m \u001b[38;5;28mself\u001b[39m.args, \u001b[38;5;28mself\u001b[39m.kwds, \u001b[38;5;28mself\u001b[39m.func\n\u001b[32m    136\u001b[39m \u001b[38;5;28;01mtry\u001b[39;00m:\n\u001b[32m--> \u001b[39m\u001b[32m137\u001b[39m     \u001b[38;5;28;01mreturn\u001b[39;00m \u001b[38;5;28mnext\u001b[39m(\u001b[38;5;28mself\u001b[39m.gen)\n\u001b[32m    138\u001b[39m \u001b[38;5;28;01mexcept\u001b[39;00m \u001b[38;5;167;01mStopIteration\u001b[39;00m:\n\u001b[32m    139\u001b[39m     \u001b[38;5;28;01mraise\u001b[39;00m \u001b[38;5;167;01mRuntimeError\u001b[39;00m(\u001b[33m\"\u001b[39m\u001b[33mgenerator didn\u001b[39m\u001b[33m'\u001b[39m\u001b[33mt yield\u001b[39m\u001b[33m\"\u001b[39m) \u001b[38;5;28;01mfrom\u001b[39;00m\u001b[38;5;250m \u001b[39m\u001b[38;5;28;01mNone\u001b[39;00m\n",
      "\u001b[36mFile \u001b[39m\u001b[32m~/Documents/ehrapy_workspace/ehrdata/ehrdata_venv/lib/python3.11/site-packages/anndata/_core/views.py:53\u001b[39m, in \u001b[36mview_update\u001b[39m\u001b[34m(adata_view, attr_name, keys)\u001b[39m\n\u001b[32m     33\u001b[39m \u001b[38;5;129m@contextmanager\u001b[39m\n\u001b[32m     34\u001b[39m \u001b[38;5;28;01mdef\u001b[39;00m\u001b[38;5;250m \u001b[39m\u001b[34mview_update\u001b[39m(adata_view: AnnData, attr_name: \u001b[38;5;28mstr\u001b[39m, keys: \u001b[38;5;28mtuple\u001b[39m[\u001b[38;5;28mstr\u001b[39m, ...]):\n\u001b[32m     35\u001b[39m \u001b[38;5;250m    \u001b[39m\u001b[33;03m\"\"\"Context manager for updating a view of an AnnData object.\u001b[39;00m\n\u001b[32m     36\u001b[39m \n\u001b[32m     37\u001b[39m \u001b[33;03m    Contains logic for \"actualizing\" a view. Yields the object to be modified in-place.\u001b[39;00m\n\u001b[32m   (...)\u001b[39m\u001b[32m     51\u001b[39m \u001b[33;03m    `adata.attr[key1][key2][keyn]...`\u001b[39;00m\n\u001b[32m     52\u001b[39m \u001b[33;03m    \"\"\"\u001b[39;00m\n\u001b[32m---> \u001b[39m\u001b[32m53\u001b[39m     new = \u001b[43madata_view\u001b[49m\u001b[43m.\u001b[49m\u001b[43mcopy\u001b[49m\u001b[43m(\u001b[49m\u001b[43m)\u001b[49m\n\u001b[32m     54\u001b[39m     attr = \u001b[38;5;28mgetattr\u001b[39m(new, attr_name)\n\u001b[32m     55\u001b[39m     container = reduce(\u001b[38;5;28;01mlambda\u001b[39;00m d, k: d[k], keys, attr)\n",
      "\u001b[36mFile \u001b[39m\u001b[32m~/Documents/ehrapy_workspace/ehrdata/src/ehrdata/core/ehrdata.py:386\u001b[39m, in \u001b[36mEHRData.copy\u001b[39m\u001b[34m(self)\u001b[39m\n\u001b[32m    383\u001b[39m \u001b[38;5;28;01mdef\u001b[39;00m\u001b[38;5;250m \u001b[39m\u001b[34mcopy\u001b[39m(\u001b[38;5;28mself\u001b[39m) -> EHRData:\n\u001b[32m    384\u001b[39m \u001b[38;5;250m    \u001b[39m\u001b[33;03m\"\"\"Returns a copy of the EHRData object.\"\"\"\u001b[39;00m\n\u001b[32m    385\u001b[39m     \u001b[38;5;28;01mreturn\u001b[39;00m EHRData.from_adata(\n\u001b[32m--> \u001b[39m\u001b[32m386\u001b[39m         \u001b[38;5;28;43msuper\u001b[39;49m\u001b[43m(\u001b[49m\u001b[43m)\u001b[49m\u001b[43m.\u001b[49m\u001b[43mcopy\u001b[49m\u001b[43m(\u001b[49m\u001b[43m)\u001b[49m,\n\u001b[32m    387\u001b[39m         tem=\u001b[38;5;28;01mNone\u001b[39;00m \u001b[38;5;28;01mif\u001b[39;00m \u001b[38;5;28mself\u001b[39m.tem \u001b[38;5;129;01mis\u001b[39;00m \u001b[38;5;28;01mNone\u001b[39;00m \u001b[38;5;28;01melse\u001b[39;00m \u001b[38;5;28mself\u001b[39m.tem.copy(),\n\u001b[32m    388\u001b[39m         tidx=\u001b[38;5;28mself\u001b[39m._tidx,\n\u001b[32m    389\u001b[39m     )\n",
      "\u001b[36mFile \u001b[39m\u001b[32m~/Documents/ehrapy_workspace/ehrdata/ehrdata_venv/lib/python3.11/site-packages/anndata/_core/anndata.py:1440\u001b[39m, in \u001b[36mAnnData.copy\u001b[39m\u001b[34m(self, filename)\u001b[39m\n\u001b[32m   1436\u001b[39m         \u001b[38;5;28;01mreturn\u001b[39;00m \u001b[38;5;28mself\u001b[39m._mutated_copy(\n\u001b[32m   1437\u001b[39m             X=_subset(\u001b[38;5;28mself\u001b[39m._adata_ref.X, (\u001b[38;5;28mself\u001b[39m._oidx, \u001b[38;5;28mself\u001b[39m._vidx)).copy()\n\u001b[32m   1438\u001b[39m         )\n\u001b[32m   1439\u001b[39m     \u001b[38;5;28;01melse\u001b[39;00m:\n\u001b[32m-> \u001b[39m\u001b[32m1440\u001b[39m         \u001b[38;5;28;01mreturn\u001b[39;00m \u001b[38;5;28;43mself\u001b[39;49m\u001b[43m.\u001b[49m\u001b[43m_mutated_copy\u001b[49m\u001b[43m(\u001b[49m\u001b[43m)\u001b[49m\n\u001b[32m   1441\u001b[39m \u001b[38;5;28;01melse\u001b[39;00m:\n\u001b[32m   1442\u001b[39m     \u001b[38;5;28;01mfrom\u001b[39;00m\u001b[38;5;250m \u001b[39m\u001b[34;01m.\u001b[39;00m\u001b[34;01m.\u001b[39;00m\u001b[34;01mio\u001b[39;00m\u001b[38;5;250m \u001b[39m\u001b[38;5;28;01mimport\u001b[39;00m read_h5ad, write_h5ad\n",
      "\u001b[36mFile \u001b[39m\u001b[32m~/Documents/ehrapy_workspace/ehrdata/ehrdata_venv/lib/python3.11/site-packages/anndata/_core/anndata.py:1381\u001b[39m, in \u001b[36mAnnData._mutated_copy\u001b[39m\u001b[34m(self, **kwargs)\u001b[39m\n\u001b[32m   1379\u001b[39m \u001b[38;5;28;01melif\u001b[39;00m \u001b[38;5;28mself\u001b[39m.raw \u001b[38;5;129;01mis\u001b[39;00m \u001b[38;5;129;01mnot\u001b[39;00m \u001b[38;5;28;01mNone\u001b[39;00m:\n\u001b[32m   1380\u001b[39m     new[\u001b[33m\"\u001b[39m\u001b[33mraw\u001b[39m\u001b[33m\"\u001b[39m] = \u001b[38;5;28mself\u001b[39m.raw.copy()\n\u001b[32m-> \u001b[39m\u001b[32m1381\u001b[39m \u001b[38;5;28;01mreturn\u001b[39;00m \u001b[43mAnnData\u001b[49m\u001b[43m(\u001b[49m\u001b[43m*\u001b[49m\u001b[43m*\u001b[49m\u001b[43mnew\u001b[49m\u001b[43m)\u001b[49m\n",
      "\u001b[36mFile \u001b[39m\u001b[32m~/Documents/ehrapy_workspace/ehrdata/ehrdata_venv/lib/python3.11/site-packages/anndata/_core/anndata.py:229\u001b[39m, in \u001b[36mAnnData.__init__\u001b[39m\u001b[34m(self, X, obs, var, uns, obsm, varm, layers, raw, dtype, shape, filename, filemode, asview, obsp, varp, oidx, vidx)\u001b[39m\n\u001b[32m    227\u001b[39m     \u001b[38;5;28mself\u001b[39m._init_as_view(X, oidx, vidx)\n\u001b[32m    228\u001b[39m \u001b[38;5;28;01melse\u001b[39;00m:\n\u001b[32m--> \u001b[39m\u001b[32m229\u001b[39m     \u001b[38;5;28;43mself\u001b[39;49m\u001b[43m.\u001b[49m\u001b[43m_init_as_actual\u001b[49m\u001b[43m(\u001b[49m\n\u001b[32m    230\u001b[39m \u001b[43m        \u001b[49m\u001b[43mX\u001b[49m\u001b[43m=\u001b[49m\u001b[43mX\u001b[49m\u001b[43m,\u001b[49m\n\u001b[32m    231\u001b[39m \u001b[43m        \u001b[49m\u001b[43mobs\u001b[49m\u001b[43m=\u001b[49m\u001b[43mobs\u001b[49m\u001b[43m,\u001b[49m\n\u001b[32m    232\u001b[39m \u001b[43m        \u001b[49m\u001b[43mvar\u001b[49m\u001b[43m=\u001b[49m\u001b[43mvar\u001b[49m\u001b[43m,\u001b[49m\n\u001b[32m    233\u001b[39m \u001b[43m        \u001b[49m\u001b[43muns\u001b[49m\u001b[43m=\u001b[49m\u001b[43muns\u001b[49m\u001b[43m,\u001b[49m\n\u001b[32m    234\u001b[39m \u001b[43m        \u001b[49m\u001b[43mobsm\u001b[49m\u001b[43m=\u001b[49m\u001b[43mobsm\u001b[49m\u001b[43m,\u001b[49m\n\u001b[32m    235\u001b[39m \u001b[43m        \u001b[49m\u001b[43mvarm\u001b[49m\u001b[43m=\u001b[49m\u001b[43mvarm\u001b[49m\u001b[43m,\u001b[49m\n\u001b[32m    236\u001b[39m \u001b[43m        \u001b[49m\u001b[43mraw\u001b[49m\u001b[43m=\u001b[49m\u001b[43mraw\u001b[49m\u001b[43m,\u001b[49m\n\u001b[32m    237\u001b[39m \u001b[43m        \u001b[49m\u001b[43mlayers\u001b[49m\u001b[43m=\u001b[49m\u001b[43mlayers\u001b[49m\u001b[43m,\u001b[49m\n\u001b[32m    238\u001b[39m \u001b[43m        \u001b[49m\u001b[43mdtype\u001b[49m\u001b[43m=\u001b[49m\u001b[43mdtype\u001b[49m\u001b[43m,\u001b[49m\n\u001b[32m    239\u001b[39m \u001b[43m        \u001b[49m\u001b[43mshape\u001b[49m\u001b[43m=\u001b[49m\u001b[43mshape\u001b[49m\u001b[43m,\u001b[49m\n\u001b[32m    240\u001b[39m \u001b[43m        \u001b[49m\u001b[43mobsp\u001b[49m\u001b[43m=\u001b[49m\u001b[43mobsp\u001b[49m\u001b[43m,\u001b[49m\n\u001b[32m    241\u001b[39m \u001b[43m        \u001b[49m\u001b[43mvarp\u001b[49m\u001b[43m=\u001b[49m\u001b[43mvarp\u001b[49m\u001b[43m,\u001b[49m\n\u001b[32m    242\u001b[39m \u001b[43m        \u001b[49m\u001b[43mfilename\u001b[49m\u001b[43m=\u001b[49m\u001b[43mfilename\u001b[49m\u001b[43m,\u001b[49m\n\u001b[32m    243\u001b[39m \u001b[43m        \u001b[49m\u001b[43mfilemode\u001b[49m\u001b[43m=\u001b[49m\u001b[43mfilemode\u001b[49m\u001b[43m,\u001b[49m\n\u001b[32m    244\u001b[39m \u001b[43m    \u001b[49m\u001b[43m)\u001b[49m\n",
      "\u001b[36mFile \u001b[39m\u001b[32m~/Documents/ehrapy_workspace/ehrdata/ehrdata_venv/lib/python3.11/site-packages/anndata/_core/anndata.py:456\u001b[39m, in \u001b[36mAnnData._init_as_actual\u001b[39m\u001b[34m(self, X, obs, var, uns, obsm, varm, varp, obsp, raw, layers, dtype, shape, filename, filemode)\u001b[39m\n\u001b[32m    453\u001b[39m \u001b[38;5;28mself\u001b[39m._clean_up_old_format(uns)\n\u001b[32m    455\u001b[39m \u001b[38;5;66;03m# layers\u001b[39;00m\n\u001b[32m--> \u001b[39m\u001b[32m456\u001b[39m \u001b[38;5;28;43mself\u001b[39;49m\u001b[43m.\u001b[49m\u001b[43mlayers\u001b[49m = layers\n",
      "\u001b[36mFile \u001b[39m\u001b[32m~/Documents/ehrapy_workspace/ehrdata/ehrdata_venv/lib/python3.11/site-packages/anndata/_core/aligned_mapping.py:433\u001b[39m, in \u001b[36mAlignedMappingProperty.__set__\u001b[39m\u001b[34m(self, obj, value)\u001b[39m\n\u001b[32m    429\u001b[39m \u001b[38;5;28;01mdef\u001b[39;00m\u001b[38;5;250m \u001b[39m\u001b[34m__set__\u001b[39m(\n\u001b[32m    430\u001b[39m     \u001b[38;5;28mself\u001b[39m, obj: AnnData, value: Mapping[\u001b[38;5;28mstr\u001b[39m, Value] | Iterable[\u001b[38;5;28mtuple\u001b[39m[\u001b[38;5;28mstr\u001b[39m, Value]]\n\u001b[32m    431\u001b[39m ) -> \u001b[38;5;28;01mNone\u001b[39;00m:\n\u001b[32m    432\u001b[39m     value = convert_to_dict(value)\n\u001b[32m--> \u001b[39m\u001b[32m433\u001b[39m     _ = \u001b[38;5;28;43mself\u001b[39;49m\u001b[43m.\u001b[49m\u001b[43mconstruct\u001b[49m\u001b[43m(\u001b[49m\u001b[43mobj\u001b[49m\u001b[43m,\u001b[49m\u001b[43m \u001b[49m\u001b[43mstore\u001b[49m\u001b[43m=\u001b[49m\u001b[43mvalue\u001b[49m\u001b[43m)\u001b[49m  \u001b[38;5;66;03m# Validate\u001b[39;00m\n\u001b[32m    434\u001b[39m     \u001b[38;5;28;01mif\u001b[39;00m obj.is_view:\n\u001b[32m    435\u001b[39m         obj._init_as_actual(obj.copy())\n",
      "\u001b[36mFile \u001b[39m\u001b[32m~/Documents/ehrapy_workspace/ehrdata/ehrdata_venv/lib/python3.11/site-packages/anndata/_core/aligned_mapping.py:405\u001b[39m, in \u001b[36mAlignedMappingProperty.construct\u001b[39m\u001b[34m(self, obj, store)\u001b[39m\n\u001b[32m    403\u001b[39m \u001b[38;5;28;01mdef\u001b[39;00m\u001b[38;5;250m \u001b[39m\u001b[34mconstruct\u001b[39m(\u001b[38;5;28mself\u001b[39m, obj: AnnData, *, store: MutableMapping[\u001b[38;5;28mstr\u001b[39m, Value]) -> T:\n\u001b[32m    404\u001b[39m     \u001b[38;5;28;01mif\u001b[39;00m \u001b[38;5;28mself\u001b[39m.axis \u001b[38;5;129;01mis\u001b[39;00m \u001b[38;5;28;01mNone\u001b[39;00m:\n\u001b[32m--> \u001b[39m\u001b[32m405\u001b[39m         \u001b[38;5;28;01mreturn\u001b[39;00m \u001b[38;5;28;43mself\u001b[39;49m\u001b[43m.\u001b[49m\u001b[43mcls\u001b[49m\u001b[43m(\u001b[49m\u001b[43mobj\u001b[49m\u001b[43m,\u001b[49m\u001b[43m \u001b[49m\u001b[43mstore\u001b[49m\u001b[43m=\u001b[49m\u001b[43mstore\u001b[49m\u001b[43m)\u001b[49m\n\u001b[32m    406\u001b[39m     \u001b[38;5;28;01mreturn\u001b[39;00m \u001b[38;5;28mself\u001b[39m.cls(obj, axis=\u001b[38;5;28mself\u001b[39m.axis, store=store)\n",
      "\u001b[36mFile \u001b[39m\u001b[32m~/Documents/ehrapy_workspace/ehrdata/ehrdata_venv/lib/python3.11/site-packages/anndata/_core/aligned_mapping.py:208\u001b[39m, in \u001b[36mAlignedActual.__init__\u001b[39m\u001b[34m(self, parent, store)\u001b[39m\n\u001b[32m    206\u001b[39m \u001b[38;5;28mself\u001b[39m._data = store\n\u001b[32m    207\u001b[39m \u001b[38;5;28;01mfor\u001b[39;00m k, v \u001b[38;5;129;01min\u001b[39;00m \u001b[38;5;28mself\u001b[39m._data.items():\n\u001b[32m--> \u001b[39m\u001b[32m208\u001b[39m     \u001b[38;5;28mself\u001b[39m._data[k] = \u001b[38;5;28;43mself\u001b[39;49m\u001b[43m.\u001b[49m\u001b[43m_validate_value\u001b[49m\u001b[43m(\u001b[49m\u001b[43mv\u001b[49m\u001b[43m,\u001b[49m\u001b[43m \u001b[49m\u001b[43mk\u001b[49m\u001b[43m)\u001b[49m\n",
      "\u001b[36mFile \u001b[39m\u001b[32m~/Documents/ehrapy_workspace/ehrdata/ehrdata_venv/lib/python3.11/site-packages/anndata/_core/aligned_mapping.py:96\u001b[39m, in \u001b[36mAlignedMappingBase._validate_value\u001b[39m\u001b[34m(self, val, key)\u001b[39m\n\u001b[32m     90\u001b[39m         dims = \u001b[38;5;28mtuple\u001b[39m((\u001b[33m\"\u001b[39m\u001b[33mobs\u001b[39m\u001b[33m\"\u001b[39m, \u001b[33m\"\u001b[39m\u001b[33mvar\u001b[39m\u001b[33m\"\u001b[39m)[ax] \u001b[38;5;28;01mfor\u001b[39;00m ax \u001b[38;5;129;01min\u001b[39;00m \u001b[38;5;28mself\u001b[39m.axes)\n\u001b[32m     91\u001b[39m         msg = (\n\u001b[32m     92\u001b[39m             \u001b[33mf\u001b[39m\u001b[33m\"\u001b[39m\u001b[33mValue passed for key \u001b[39m\u001b[38;5;132;01m{\u001b[39;00mkey\u001b[38;5;132;01m!r}\u001b[39;00m\u001b[33m is of incorrect shape. \u001b[39m\u001b[33m\"\u001b[39m\n\u001b[32m     93\u001b[39m             \u001b[33mf\u001b[39m\u001b[33m\"\u001b[39m\u001b[33mValues of \u001b[39m\u001b[38;5;132;01m{\u001b[39;00m\u001b[38;5;28mself\u001b[39m.attrname\u001b[38;5;132;01m}\u001b[39;00m\u001b[33m must match dimensions \u001b[39m\u001b[38;5;132;01m{\u001b[39;00mdims\u001b[38;5;132;01m}\u001b[39;00m\u001b[33m of parent. \u001b[39m\u001b[33m\"\u001b[39m\n\u001b[32m     94\u001b[39m             \u001b[33mf\u001b[39m\u001b[33m\"\u001b[39m\u001b[33mValue had shape \u001b[39m\u001b[38;5;132;01m{\u001b[39;00mactual_shape\u001b[38;5;132;01m}\u001b[39;00m\u001b[33m while it should have had \u001b[39m\u001b[38;5;132;01m{\u001b[39;00mright_shape\u001b[38;5;132;01m}\u001b[39;00m\u001b[33m.\u001b[39m\u001b[33m\"\u001b[39m\n\u001b[32m     95\u001b[39m         )\n\u001b[32m---> \u001b[39m\u001b[32m96\u001b[39m     \u001b[38;5;28;01mraise\u001b[39;00m \u001b[38;5;167;01mValueError\u001b[39;00m(msg)\n\u001b[32m     98\u001b[39m name = \u001b[33mf\u001b[39m\u001b[33m\"\u001b[39m\u001b[38;5;132;01m{\u001b[39;00m\u001b[38;5;28mself\u001b[39m.attrname.title().rstrip(\u001b[33m'\u001b[39m\u001b[33ms\u001b[39m\u001b[33m'\u001b[39m)\u001b[38;5;132;01m}\u001b[39;00m\u001b[33m \u001b[39m\u001b[38;5;132;01m{\u001b[39;00mkey\u001b[38;5;132;01m!r}\u001b[39;00m\u001b[33m\"\u001b[39m\n\u001b[32m     99\u001b[39m \u001b[38;5;28;01mreturn\u001b[39;00m coerce_array(val, name=name, allow_df=\u001b[38;5;28mself\u001b[39m._allow_df)\n",
      "\u001b[31mValueError\u001b[39m: Value passed for key 'tem_layer' is of incorrect shape. Values of layers must match dimensions ('obs', 'var') of parent. Value had shape (1, 3) while it should have had (1, 1)."
     ]
    }
   ],
   "source": [
    "edata_subset.obs[\"foo\"] = \"bar\""
   ]
  },
  {
   "cell_type": "markdown",
   "metadata": {},
   "source": [
    "Now `edata_subset` stores the actual data and is no longer just a reference to `edata`."
   ]
  },
  {
   "cell_type": "code",
<<<<<<< HEAD
   "execution_count": 52,
=======
   "execution_count": 73,
>>>>>>> 8cd1f096
   "metadata": {
    "jupyter": {
     "outputs_hidden": false
    }
   },
   "outputs": [
    {
     "data": {
      "text/plain": [
       "View of EHRData object with n_obs × n_vars = 1 × 1\n",
       "    obs: 'birthdate', 'gender'\n",
       "    var: 'name', 'unit'\n",
       "    tem: '1', '2', '3'\n",
       "    uns: 'random'\n",
       "    obsm: 'X_umap'\n",
       "    varm: 'variable_stuff'\n",
       "    layers: 'tem_layer', 'log_transformed'\n",
       "    shape of .tem_layer: (1, 3)\n",
       "    shape of .log_transformed: (1, 3)"
      ]
     },
<<<<<<< HEAD
     "execution_count": 52,
=======
     "execution_count": 73,
>>>>>>> 8cd1f096
     "metadata": {},
     "output_type": "execute_result"
    }
   ],
   "source": [
    "edata_subset"
   ]
  },
  {
   "cell_type": "code",
   "execution_count": null,
   "metadata": {},
   "outputs": [],
   "source": []
  }
 ],
 "metadata": {
  "anaconda-cloud": {},
  "kernelspec": {
   "display_name": "ehrdata_venv",
   "language": "python",
   "name": "python3"
  },
  "language_info": {
   "codemirror_mode": {
    "name": "ipython",
    "version": 3
   },
   "file_extension": ".py",
   "mimetype": "text/x-python",
   "name": "python",
   "nbconvert_exporter": "python",
   "pygments_lexer": "ipython3",
   "version": "3.11.11"
  }
 },
 "nbformat": 4,
 "nbformat_minor": 4
}<|MERGE_RESOLUTION|>--- conflicted
+++ resolved
@@ -46,11 +46,7 @@
   },
   {
    "cell_type": "code",
-<<<<<<< HEAD
    "execution_count": 1,
-=======
-   "execution_count": 49,
->>>>>>> 8cd1f096
    "metadata": {
     "jupyter": {
      "outputs_hidden": false
@@ -72,11 +68,7 @@
   },
   {
    "cell_type": "code",
-<<<<<<< HEAD
    "execution_count": 2,
-=======
-   "execution_count": 50,
->>>>>>> 8cd1f096
    "metadata": {},
    "outputs": [
     {
@@ -86,11 +78,7 @@
        "    shape of .X: (2, 2)"
       ]
      },
-<<<<<<< HEAD
      "execution_count": 2,
-=======
-     "execution_count": 50,
->>>>>>> 8cd1f096
      "metadata": {},
      "output_type": "execute_result"
     }
@@ -127,11 +115,7 @@
   },
   {
    "cell_type": "code",
-<<<<<<< HEAD
    "execution_count": 3,
-=======
-   "execution_count": 51,
->>>>>>> 8cd1f096
    "metadata": {},
    "outputs": [
     {
@@ -141,11 +125,7 @@
        "       [ 81,  81]])"
       ]
      },
-<<<<<<< HEAD
      "execution_count": 3,
-=======
-     "execution_count": 51,
->>>>>>> 8cd1f096
      "metadata": {},
      "output_type": "execute_result"
     }
@@ -164,11 +144,7 @@
   },
   {
    "cell_type": "code",
-<<<<<<< HEAD
    "execution_count": 4,
-=======
-   "execution_count": 52,
->>>>>>> 8cd1f096
    "metadata": {},
    "outputs": [
     {
@@ -179,11 +155,7 @@
        "    shape of .tem_layer: (2, 2, 3)"
       ]
      },
-<<<<<<< HEAD
      "execution_count": 4,
-=======
-     "execution_count": 52,
->>>>>>> 8cd1f096
      "metadata": {},
      "output_type": "execute_result"
     }
@@ -221,11 +193,7 @@
   },
   {
    "cell_type": "code",
-<<<<<<< HEAD
    "execution_count": 5,
-=======
-   "execution_count": 53,
->>>>>>> 8cd1f096
    "metadata": {},
    "outputs": [
     {
@@ -238,11 +206,7 @@
        "        [ 84.,  81.,  80.]]])"
       ]
      },
-<<<<<<< HEAD
      "execution_count": 5,
-=======
-     "execution_count": 53,
->>>>>>> 8cd1f096
      "metadata": {},
      "output_type": "execute_result"
     }
@@ -264,11 +228,7 @@
   },
   {
    "cell_type": "code",
-<<<<<<< HEAD
    "execution_count": 27,
-=======
-   "execution_count": 54,
->>>>>>> 8cd1f096
    "metadata": {},
    "outputs": [
     {
@@ -282,11 +242,7 @@
        "    shape of .tem_layer: (2, 2, 3)"
       ]
      },
-<<<<<<< HEAD
      "execution_count": 27,
-=======
-     "execution_count": 54,
->>>>>>> 8cd1f096
      "metadata": {},
      "output_type": "execute_result"
     }
@@ -321,11 +277,7 @@
   },
   {
    "cell_type": "code",
-<<<<<<< HEAD
    "execution_count": 28,
-=======
-   "execution_count": 55,
->>>>>>> 8cd1f096
    "metadata": {},
    "outputs": [
     {
@@ -334,11 +286,7 @@
        "array([ True, False])"
       ]
      },
-<<<<<<< HEAD
      "execution_count": 28,
-=======
-     "execution_count": 55,
->>>>>>> 8cd1f096
      "metadata": {},
      "output_type": "execute_result"
     }
@@ -349,11 +297,7 @@
   },
   {
    "cell_type": "code",
-<<<<<<< HEAD
    "execution_count": 29,
-=======
-   "execution_count": 56,
->>>>>>> 8cd1f096
    "metadata": {},
    "outputs": [
     {
@@ -367,11 +311,7 @@
        "    shape of .tem_layer: (2, 1, 3)"
       ]
      },
-<<<<<<< HEAD
      "execution_count": 29,
-=======
-     "execution_count": 56,
->>>>>>> 8cd1f096
      "metadata": {},
      "output_type": "execute_result"
     }
@@ -396,11 +336,7 @@
   },
   {
    "cell_type": "code",
-<<<<<<< HEAD
    "execution_count": 30,
-=======
-   "execution_count": 57,
->>>>>>> 8cd1f096
    "metadata": {},
    "outputs": [
     {
@@ -414,11 +350,7 @@
        "    shape of .tem_layer: (1, 2, 3)"
       ]
      },
-<<<<<<< HEAD
      "execution_count": 30,
-=======
-     "execution_count": 57,
->>>>>>> 8cd1f096
      "metadata": {},
      "output_type": "execute_result"
     }
@@ -449,11 +381,7 @@
   },
   {
    "cell_type": "code",
-<<<<<<< HEAD
    "execution_count": 31,
-=======
-   "execution_count": 58,
->>>>>>> 8cd1f096
    "metadata": {},
    "outputs": [
     {
@@ -462,11 +390,7 @@
        "AxisArrays with keys: X_umap"
       ]
      },
-<<<<<<< HEAD
      "execution_count": 31,
-=======
-     "execution_count": 58,
->>>>>>> 8cd1f096
      "metadata": {},
      "output_type": "execute_result"
     }
@@ -503,11 +427,7 @@
   },
   {
    "cell_type": "code",
-<<<<<<< HEAD
    "execution_count": 32,
-=======
-   "execution_count": 59,
->>>>>>> 8cd1f096
    "metadata": {},
    "outputs": [
     {
@@ -516,11 +436,7 @@
        "OrderedDict([('random', [1, 2, 3])])"
       ]
      },
-<<<<<<< HEAD
      "execution_count": 32,
-=======
-     "execution_count": 59,
->>>>>>> 8cd1f096
      "metadata": {},
      "output_type": "execute_result"
     }
@@ -546,11 +462,7 @@
   },
   {
    "cell_type": "code",
-<<<<<<< HEAD
    "execution_count": 33,
-=======
-   "execution_count": 60,
->>>>>>> 8cd1f096
    "metadata": {},
    "outputs": [
     {
@@ -568,11 +480,7 @@
        "    shape of .log_transformed: (2, 2, 3)"
       ]
      },
-<<<<<<< HEAD
      "execution_count": 33,
-=======
-     "execution_count": 60,
->>>>>>> 8cd1f096
      "metadata": {},
      "output_type": "execute_result"
     }
@@ -598,11 +506,7 @@
   },
   {
    "cell_type": "code",
-<<<<<<< HEAD
    "execution_count": 34,
-=======
-   "execution_count": 61,
->>>>>>> 8cd1f096
    "metadata": {},
    "outputs": [],
    "source": [
@@ -630,11 +534,7 @@
   },
   {
    "cell_type": "code",
-<<<<<<< HEAD
    "execution_count": 35,
-=======
-   "execution_count": 62,
->>>>>>> 8cd1f096
    "metadata": {},
    "outputs": [
     {
@@ -705,11 +605,7 @@
        "3              1  systolic_blood_pressure  t_2    135"
       ]
      },
-<<<<<<< HEAD
      "execution_count": 35,
-=======
-     "execution_count": 62,
->>>>>>> 8cd1f096
      "metadata": {},
      "output_type": "execute_result"
     }
@@ -740,11 +636,7 @@
   },
   {
    "cell_type": "code",
-<<<<<<< HEAD
    "execution_count": 42,
-=======
-   "execution_count": 63,
->>>>>>> 8cd1f096
    "metadata": {},
    "outputs": [
     {
@@ -755,23 +647,14 @@
        "    shape of .tem_layer: (2, 1, 3)"
       ]
      },
-<<<<<<< HEAD
      "execution_count": 42,
-=======
-     "execution_count": 63,
->>>>>>> 8cd1f096
-     "metadata": {},
-     "output_type": "execute_result"
-    }
-   ],
-   "source": [
-<<<<<<< HEAD
+     "metadata": {},
+     "output_type": "execute_result"
+    }
+   ],
+   "source": [
     "edata_from_long_df = ed.io.from_pandas(df_long, format=\"long\")\n",
     "edata_from_long_df"
-=======
-    "edata_long = ed.io.from_pandas(df_long, format=\"long\")\n",
-    "edata_long"
->>>>>>> 8cd1f096
    ]
   },
   {
@@ -783,11 +666,7 @@
   },
   {
    "cell_type": "code",
-<<<<<<< HEAD
    "execution_count": 43,
-=======
-   "execution_count": 64,
->>>>>>> 8cd1f096
    "metadata": {},
    "outputs": [
     {
@@ -874,21 +753,13 @@
        "5              1  systolic_blood_pressure  t_2  135.0"
       ]
      },
-<<<<<<< HEAD
      "execution_count": 43,
-=======
-     "execution_count": 64,
->>>>>>> 8cd1f096
-     "metadata": {},
-     "output_type": "execute_result"
-    }
-   ],
-   "source": [
-<<<<<<< HEAD
+     "metadata": {},
+     "output_type": "execute_result"
+    }
+   ],
+   "source": [
     "df_long_from_edata = ed.io.to_pandas(edata_from_long_df, layer=\"tem_layer\", format=\"long\")\n",
-=======
-    "df_long_from_edata = ed.io.to_pandas(edata_long, layer=\"R\", format=\"long\")\n",
->>>>>>> 8cd1f096
     "df_long_from_edata"
    ]
   },
@@ -903,11 +774,7 @@
   },
   {
    "cell_type": "code",
-<<<<<<< HEAD
    "execution_count": 38,
-=======
-   "execution_count": 65,
->>>>>>> 8cd1f096
    "metadata": {},
    "outputs": [
     {
@@ -965,11 +832,7 @@
        "1          1   M              130              NaN            135.0"
       ]
      },
-<<<<<<< HEAD
      "execution_count": 38,
-=======
-     "execution_count": 65,
->>>>>>> 8cd1f096
      "metadata": {},
      "output_type": "execute_result"
     }
@@ -1027,11 +890,7 @@
   },
   {
    "cell_type": "code",
-<<<<<<< HEAD
    "execution_count": 44,
-=======
-   "execution_count": 67,
->>>>>>> 8cd1f096
    "metadata": {},
    "outputs": [
     {
@@ -1089,11 +948,7 @@
        "1            130.0            135.0              NaN          1   M"
       ]
      },
-<<<<<<< HEAD
      "execution_count": 44,
-=======
-     "execution_count": 67,
->>>>>>> 8cd1f096
      "metadata": {},
      "output_type": "execute_result"
     }
@@ -1157,11 +1012,7 @@
   },
   {
    "cell_type": "code",
-<<<<<<< HEAD
    "execution_count": 48,
-=======
-   "execution_count": 69,
->>>>>>> 8cd1f096
    "metadata": {
     "jupyter": {
      "outputs_hidden": false
@@ -1183,11 +1034,7 @@
        "    shape of .log_transformed: (1, 1, 3)"
       ]
      },
-<<<<<<< HEAD
      "execution_count": 48,
-=======
-     "execution_count": 69,
->>>>>>> 8cd1f096
      "metadata": {},
      "output_type": "execute_result"
     }
@@ -1205,11 +1052,7 @@
   },
   {
    "cell_type": "code",
-<<<<<<< HEAD
    "execution_count": 49,
-=======
-   "execution_count": 70,
->>>>>>> 8cd1f096
    "metadata": {},
    "outputs": [
     {
@@ -1233,12 +1076,7 @@
     }
    ],
    "source": [
-<<<<<<< HEAD
     "edata_subset = edata[1, 1].copy()"
-=======
-    "edata_subset = edata[[\"P001\"], [\"BP_Systolic\"]].copy()\n",
-    "edata_subset"
->>>>>>> 8cd1f096
    ]
   },
   {
@@ -1250,11 +1088,7 @@
   },
   {
    "cell_type": "code",
-<<<<<<< HEAD
    "execution_count": 50,
-=======
-   "execution_count": 71,
->>>>>>> 8cd1f096
    "metadata": {},
    "outputs": [
     {
@@ -1272,11 +1106,7 @@
        "    shape of .log_transformed: (1, 3)"
       ]
      },
-<<<<<<< HEAD
      "execution_count": 50,
-=======
-     "execution_count": 71,
->>>>>>> 8cd1f096
      "metadata": {},
      "output_type": "execute_result"
     }
@@ -1288,22 +1118,14 @@
   },
   {
    "cell_type": "code",
-<<<<<<< HEAD
    "execution_count": 51,
-=======
-   "execution_count": 72,
->>>>>>> 8cd1f096
    "metadata": {},
    "outputs": [
     {
      "name": "stderr",
      "output_type": "stream",
      "text": [
-<<<<<<< HEAD
       "/var/folders/yy/60ln_681745_fjjwvgwm_nyc0000gn/T/ipykernel_74727/1547146112.py:1: ImplicitModificationWarning: Trying to modify attribute `.obs` of view, initializing view as actual.\n",
-=======
-      "/var/folders/yy/60ln_681745_fjjwvgwm_nyc0000gn/T/ipykernel_14664/1547146112.py:1: ImplicitModificationWarning: Trying to modify attribute `.obs` of view, initializing view as actual.\n",
->>>>>>> 8cd1f096
       "  edata_subset.obs[\"foo\"] = \"bar\"\n"
      ]
     },
@@ -1344,11 +1166,7 @@
   },
   {
    "cell_type": "code",
-<<<<<<< HEAD
    "execution_count": 52,
-=======
-   "execution_count": 73,
->>>>>>> 8cd1f096
    "metadata": {
     "jupyter": {
      "outputs_hidden": false
@@ -1370,11 +1188,7 @@
        "    shape of .log_transformed: (1, 3)"
       ]
      },
-<<<<<<< HEAD
      "execution_count": 52,
-=======
-     "execution_count": 73,
->>>>>>> 8cd1f096
      "metadata": {},
      "output_type": "execute_result"
     }
