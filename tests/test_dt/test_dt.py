from pathlib import Path

import duckdb
<<<<<<< HEAD
import pytest
=======
import numpy as np
>>>>>>> 48f061e4

import ehrdata as ed

TEST_DATA_DIR = Path(__file__).parent / "ehrapy_data"


@pytest.fixture(scope="function")
def duckdb_connection():
    """Fixture to create and return a DuckDB connection for testing."""
    con = duckdb.connect()
    yield con
    con.close()


def test_mimic_iv_omop(duckdb_connection):
    ed.dt.mimic_iv_omop(backend_handle=duckdb_connection)
    assert len(duckdb_connection.execute("SHOW TABLES").df()) == 30
    # sanity check of one table
    assert duckdb_connection.execute("SELECT * FROM person").df().shape == (100, 18)


def test_gibleed_omop(duckdb_connection):
    ed.dt.gibleed_omop(backend_handle=duckdb_connection)
    assert len(duckdb_connection.execute("SHOW TABLES").df()) == 36
    # sanity check of one table
    assert duckdb_connection.execute("SELECT * FROM person").df().shape == (2694, 18)


<<<<<<< HEAD
def test_synthea27nj_omop(duckdb_connection):
    ed.dt.synthea27nj_omop(backend_handle=duckdb_connection)
    assert len(duckdb_connection.execute("SHOW TABLES").df()) == 37
    # sanity check of one table
    assert duckdb_connection.execute("SELECT * FROM person").df().shape == (28, 18)
=======
# def test_synthea27nj_omop():
#     con = duckdb.connect()
#     ed.dt.synthea27nj_omop(backend_handle=con)
#     assert len(con.execute("SHOW TABLES").df()) == 37
#     con.close()


def test_physionet2012():
    edata = ed.dt.physionet2012()
    assert edata.shape == (11988, 38)

    assert edata.r.shape == (11988, 38, 48)
    assert edata.obs.shape == (11988, 10)
    assert edata.var.shape == (38, 1)

    # check a few hand-picked values for a stricter test
    # first entry set a
    assert edata.obs.loc["132539"].values[0] == "set-a"
    assert np.allclose(
        edata.obs.loc["132539"].values[1:].astype(np.float32),
        np.array([54.0, 0.0, -1.0, 4.0, 6, 1, 5, -1, 0], dtype=np.float32),
    )

    # first entry set b
    assert edata.obs.loc["142675"].values[0] == "set-b"
    assert np.allclose(
        edata.obs.loc["142675"].values[1:].astype(np.float32),
        np.array([70.0, 1.0, 175.3, 2.0, 27, 14, 9, 7, 1], dtype=np.float32),
    )

    # first entry set c
    assert edata.obs.loc["152871"].values[0] == "set-c"
    assert np.allclose(
        edata.obs.loc["152871"].values[1:].astype(np.float32),
        np.array([71.0, 1.0, 167.6, 4.0, 19, 10, 23, -1, 0], dtype=np.float32),
    )

    # first entry c two different HR value
    assert np.isclose(edata[edata.obs.index.get_loc("152871"), "HR", 0].r.item(), 65)
    assert np.isclose(edata[edata.obs.index.get_loc("152871"), "HR", 28].r.item(), 68)


def test_physionet2012_arguments():
    edata = ed.dt.physionet2012(
        interval_length_number=2,
        interval_length_unit="min",
        num_intervals=24,
        aggregation_strategy="first",
        drop_samples=None,
    )
    assert edata.shape == (12000, 38)

    assert edata.r.shape == (12000, 38, 24)
    assert edata.obs.shape == (12000, 10)
    assert edata.var.shape == (38, 1)
>>>>>>> 48f061e4
<|MERGE_RESOLUTION|>--- conflicted
+++ resolved
@@ -1,11 +1,8 @@
 from pathlib import Path
 
 import duckdb
-<<<<<<< HEAD
+import numpy as np
 import pytest
-=======
-import numpy as np
->>>>>>> 48f061e4
 
 import ehrdata as ed
 
@@ -34,18 +31,11 @@
     assert duckdb_connection.execute("SELECT * FROM person").df().shape == (2694, 18)
 
 
-<<<<<<< HEAD
 def test_synthea27nj_omop(duckdb_connection):
     ed.dt.synthea27nj_omop(backend_handle=duckdb_connection)
     assert len(duckdb_connection.execute("SHOW TABLES").df()) == 37
     # sanity check of one table
     assert duckdb_connection.execute("SELECT * FROM person").df().shape == (28, 18)
-=======
-# def test_synthea27nj_omop():
-#     con = duckdb.connect()
-#     ed.dt.synthea27nj_omop(backend_handle=con)
-#     assert len(con.execute("SHOW TABLES").df()) == 37
-#     con.close()
 
 
 def test_physionet2012():
@@ -95,5 +85,4 @@
 
     assert edata.r.shape == (12000, 38, 24)
     assert edata.obs.shape == (12000, 10)
-    assert edata.var.shape == (38, 1)
->>>>>>> 48f061e4
+    assert edata.var.shape == (38, 1)