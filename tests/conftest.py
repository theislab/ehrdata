from pathlib import Path

import anndata as ad
import dask.array as da
import duckdb
import numpy as np
import pandas as pd
import pytest
from scipy import sparse

from ehrdata import EHRData
from ehrdata.io.omop import setup_connection


def _assert_shape_matches(edata: EHRData, shape: tuple[int, int, int], *, check_X_None: bool = False):
    assert edata.shape == shape

    if check_X_None:
        assert edata.X is None
    else:
        assert edata.X.shape == shape[0:2]

    assert isinstance(edata.obs, pd.DataFrame)
    assert len(edata.obs) == shape[0]
    assert edata.n_obs == shape[0]

    assert isinstance(edata.var, pd.DataFrame)
    assert len(edata.var) == shape[1]
    assert edata.n_vars == shape[1]

    assert isinstance(edata.tem, pd.DataFrame)
    if len(shape) > 2:
        assert len(edata.tem) == shape[2]
        assert edata.n_t == shape[2]

    for key in edata.layers:
        assert edata.layers[key].shape in [shape, shape[0:2], (shape[0], shape[1], 1)]


def _assert_dtype_object_array_with_missing_values_equal(a: np.ndarray, b: np.ndarray):
    # need to use pd.isnull to check for np.isnan in dtype object arrays, because np.isnan does not work on dtype object array
    a = a.copy()
    b = b.copy()
    assert np.array_equal(pd.isnull(a), pd.isnull(b))
    # if verified equal position of nan values, replace with 0 and verify the rest of the entries are equal
    a[pd.isnull(a)] = 0
    b[pd.isnull(b)] = 0
    assert np.array_equal(a, b)


@pytest.fixture
def csv_basic():
    return pd.read_csv("tests/data/toy_csv/csv_basic.csv")


@pytest.fixture
def csv_non_num_with_missing():
    return pd.read_csv("tests/data/toy_csv/csv_non_num_with_missing.csv")


@pytest.fixture
def csv_num_with_missing():
    return pd.read_csv("tests/data/toy_csv/csv_num_with_missing.csv")


@pytest.fixture
def X_numpy_32():
    return np.arange(1, 7).reshape(3, 2)


@pytest.fixture
def X_numpy_33():
    return np.arange(1, 10).reshape(3, 3)


@pytest.fixture
def X_numpy_322():
    return np.array([[[1, 2], [3, 4]], [[5, 6], [7, 8]], [[9, 10], [11, 12]]])


@pytest.fixture
<<<<<<< HEAD
def X_sparse_322():
    return sp.COO(np.array([[[1, 2], [3, 4]], [[5, 6], [7, 8]], [[9, 10], [11, 12]]]))
=======
def R_sparse_322():
    return sparse.coo_array(
        (
            np.array([[[1, 2], [3, 4]], [[5, 6], [7, 8]], [[9, 10], [11, 12]]]).ravel(),
            np.indices((3, 2, 2)).reshape(3, -1),
        ),
        shape=(3, 2, 2),
    )
>>>>>>> 8cd1f096


@pytest.fixture
def X_dask_322():
    return da.from_array(np.array([[[1, 2], [3, 4]], [[5, 6], [7, 8]], [[9, 10], [11, 12]]]), chunks=(3, 2, 2))


@pytest.fixture
def X_numpy_333():
    return np.arange(1, 28).reshape(3, 3, 3)


@pytest.fixture
def obs_31():
    return pd.DataFrame({"obs_col_1": [1, 2, 3]}, index=["obs1", "obs2", "obs3"])


@pytest.fixture
def var_21():
    return pd.DataFrame({"var_col_1": [1, 2]}, index=["var1", "var2"])


@pytest.fixture
def var_31():
    return pd.DataFrame({"var_col_1": [1, 2, 3]}, index=["var1", "var2", "var3"])


@pytest.fixture
def tem_11():
    return pd.DataFrame({"tem_col_1": [1]}, index=["t1"])


@pytest.fixture
def tem_21():
    return pd.DataFrame({"tem_col_1": [1, 2]}, index=["t1", "t2"])


@pytest.fixture
def tem_31():
    return pd.DataFrame({"tem_col_1": [1, 2, 3]}, index=["t1", "t2", "t3"])


@pytest.fixture
def edata_333(X_numpy_33, X_numpy_333, obs_31, var_31, tem_31):
    return EHRData(X=X_numpy_33, layers={"tem_layer": X_numpy_333}, obs=obs_31, var=var_31, tem=tem_31)


@pytest.fixture
def edata_330(X_numpy_33, obs_31, var_31):
    return EHRData(X=X_numpy_33, obs=obs_31, var=var_31)


@pytest.fixture
def adata_33(X_numpy_33, obs_31, var_31):
    return ad.AnnData(X=X_numpy_33, obs=obs_31, var=var_31)


@pytest.fixture
def variable_type_samples():
    column_types = {
        "float_column": np.array([1.1, 1.2, 1.3, 2.1]),
        "float_column_with_missing": np.array([1.1, np.nan, 1.3, 2.1]),
        "int_column": np.array([1, 2, 3, 4]),
        "int_column_with_missing": np.array([1, np.nan, 3, 4]),
        "int_column_irregular": np.array([1, 2, 5, 6]),
        "string_column": np.array(["a", "b", "c", "d"]),
        "string_column_with_missing": np.array(["a", np.nan, "c", "d"]),
        "string_column_with_missing_strings": np.array(["a", "np.nan", "nan", "d"]),
        "bool_column_TrueFalse": np.array([True, False, True, False]),
        "bool_column_01": np.array([1, 0, 1, 0]),
        "bool_column_with_missing": np.array([True, np.nan, True, False]),
    }

    target_types = {
        "float_column": "numeric",
        "float_column_with_missing": "numeric",
        "int_column": "numeric",
        "int_column_with_missing": "numeric",
        "int_column_irregular": "numeric",
        "string_column": "categorical",
        "string_column_with_missing": "categorical",
        "string_column_with_missing_strings": "categorical",
        "bool_column_TrueFalse": "categorical",
        "bool_column_01": "categorical",
        "bool_column_with_missing": "categorical",
    }
    return column_types, target_types


@pytest.fixture
def variable_type_samples_string_format(variable_type_samples):
    # cast entries with .astype(str)
    data, target_types = variable_type_samples
    for key, value in data.items():
        data[key] = value.astype(str)
    return data, target_types


@pytest.fixture
def edata_nonnumeric_missing_330(obs_31, var_31):
    # create X of dtype object - np would create a string array
    X = pd.DataFrame(
        [
            [3, "E10", 12.1],
            [np.nan, "E11", 13.2],
            [14, np.nan, 12.5],
        ]
    ).to_numpy()
    return EHRData(X=X, layers={"other_layer": X}, obs=obs_31, var=var_31)


@pytest.fixture
def edata_basic_with_tem_full():
    edata_basic_with_tem_dict = {
        "X": np.ones((5, 4)),
        "obs": pd.DataFrame({"survival": [1, 2, 3, 4, 5]}),
        "var": pd.DataFrame({"variables": ["var_1", "var_2", "var_3", "var_4"]}),
        "obsm": {"obs_level_representation": np.ones((5, 2))},
        "varm": {"var_level_representation": np.ones((4, 2))},
        "layers": {"tem_layer": np.ones((5, 4)), "other_layer": np.ones((5, 4))},
        "obsp": {"obs_level_connectivities": np.ones((5, 5))},
        "varp": {"var_level_connectivities": np.random.randn(4, 4)},
        "uns": {"information": ["info1"]},
        "tem": pd.DataFrame({"timestep": ["t1", "t2"]}),
    }
    return EHRData(**edata_basic_with_tem_dict)


@pytest.fixture
def omop_connection_vanilla():
    con = duckdb.connect()
    setup_connection(path="tests/data/toy_omop/vanilla", backend_handle=con)
    yield con
    con.close()


@pytest.fixture
def omop_connection_capital_letters():
    con = duckdb.connect()
    setup_connection(path="tests/data/toy_omop/capital_letters", backend_handle=con)
    yield con
    con.close()


@pytest.fixture
def omop_connection_empty_observation():
    con = duckdb.connect()
    setup_connection(path="tests/data/toy_omop/empty_observation", backend_handle=con)
    yield con
    con.close()


@pytest.fixture
def omop_connection_multiple_units():
    con = duckdb.connect()
    setup_connection(path="tests/data/toy_omop/multiple_units", backend_handle=con)
    yield con
    con.close()


def _assert_io_read(edata: EHRData):
    """Assert the test zarr and h5ad files are read correctly."""
    assert "survival" in edata.obs.columns
    assert all(edata.obs["survival"].values == [1, 2, 3, 4, 5])
    assert "variables" in edata.var.columns
    assert all(edata.var["variables"].values == ["var_1", "var_2", "var_3", "var_4"])
    assert "obs_level_representation" in edata.obsm
    assert edata.obsm["obs_level_representation"].shape == (5, 2)
    assert "var_level_representation" in edata.varm
    assert edata.varm["var_level_representation"].shape == (4, 2)
    # shapes are enforced by AnnData/EHRData for the below, no need to test
    assert "other_layer" in edata.layers
    assert "obs_level_connectivities" in edata.obsp
    assert "var_level_connectivities" in edata.varp
    assert "information" in edata.uns


TEST_DATA_PATH = Path(__file__).parent / "data"<|MERGE_RESOLUTION|>--- conflicted
+++ resolved
@@ -6,7 +6,7 @@
 import numpy as np
 import pandas as pd
 import pytest
-from scipy import sparse
+from scipy import sparse as sp
 
 from ehrdata import EHRData
 from ehrdata.io.omop import setup_connection
@@ -79,19 +79,8 @@
 
 
 @pytest.fixture
-<<<<<<< HEAD
 def X_sparse_322():
     return sp.COO(np.array([[[1, 2], [3, 4]], [[5, 6], [7, 8]], [[9, 10], [11, 12]]]))
-=======
-def R_sparse_322():
-    return sparse.coo_array(
-        (
-            np.array([[[1, 2], [3, 4]], [[5, 6], [7, 8]], [[9, 10], [11, 12]]]).ravel(),
-            np.indices((3, 2, 2)).reshape(3, -1),
-        ),
-        shape=(3, 2, 2),
-    )
->>>>>>> 8cd1f096
 
 
 @pytest.fixture
