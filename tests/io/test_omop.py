import re

import numpy as np
import pandas as pd
import pytest

import ehrdata as ed

# constants for toy_omop/vanilla
VANILLA_PERSONS_WITH_OBSERVATION_TABLE_ENTRY = {
    "person_cohort": 3,
    "person_observation_period": 3,
    "person_visit_occurrence": 3,
}
VANILLA_NUM_CONCEPTS = {
    "measurement": 2,
    "observation": 2,
    "specimen": 2,
    "drug_exposure": 2,
    "condition_occurrence": 2,
    "procedure_occurrence": 2,
    "device_exposure": 2,
    "drug_era": 2,
    "dose_era": 2,
    "condition_era": 2,
    "episode": 2,
}

VANILLA_IS_PRESENT_START = [
    [[1, np.nan, np.nan, np.nan], [1, np.nan, np.nan, np.nan]],
    [[1, np.nan, np.nan, np.nan], [1, np.nan, np.nan, np.nan]],
    [[1, np.nan, np.nan, np.nan], [1, np.nan, np.nan, np.nan]],
]

VANILLA_IS_PRESENT_END = [
    [[np.nan, np.nan, np.nan, np.nan], [np.nan, np.nan, np.nan, np.nan]],
    [[np.nan, np.nan, np.nan, np.nan], [np.nan, np.nan, np.nan, np.nan]],
    [[np.nan, np.nan, np.nan, np.nan], [np.nan, np.nan, np.nan, np.nan]],
]

VANILLA_IS_PRESENT_INTERVAL = [
    [[1, 1, 1, 1], [1, 1, 1, 1]],
    [[1, 1, 1, 1], [1, 1, 1, 1]],
    [[1, 1, 1, 1], [1, 1, 1, 1]],
]

MEASUREMENT_VAR = pd.DataFrame({"data_table_concept_id": [3022318, 3031147]}, index=["0", "1"])
OBSERVATION_VAR = pd.DataFrame({"data_table_concept_id": [3001062, 3034263]}, index=["0", "1"])
SPECIMEN_VAR = pd.DataFrame({"data_table_concept_id": [4001225, 4121345]}, index=["0", "1"])
DRUG_EXPOSURE_VAR = pd.DataFrame({"data_table_concept_id": [19019979, 19073183]}, index=["0", "1"])
CONDITION_OCCURRENCE_VAR = pd.DataFrame({"data_table_concept_id": [4112343, 43530622]}, index=["0", "1"])
PROCEDURE_OCCURRENCE_VAR = pd.DataFrame({"data_table_concept_id": [4107731, 4326177]}, index=["0", "1"])
DEVICE_EXPOSURE_VAR = pd.DataFrame({"data_table_concept_id": [4217646, 45768171]}, index=["0", "1"])
DRUG_ERA_VAR = pd.DataFrame({"data_table_concept_id": [1124957, 1368671]}, index=["0", "1"])
DOSE_ERA_VAR = pd.DataFrame({"data_table_concept_id": [714785, 902427]}, index=["0", "1"])
CONDITION_ERA_VAR = pd.DataFrame({"data_table_concept_id": [434610, 4140598]}, index=["0", "1"])
EPISODE_VAR = pd.DataFrame({"data_table_concept_id": [32531, 32941]}, index=["0", "1"])

# constants for setup_variables
# only data_table_concept_id
VAR_DIM_BASE = 1
# number of columns in concept table
NUMBER_COLUMNS_CONCEPT_TABLE = 10
VAR_DIM_FEATURE_INFO = NUMBER_COLUMNS_CONCEPT_TABLE
# number of columns in concept table + number of columns
NUMBER_COLUMNS_FEATURE_REPORT = 4
VAR_DIM_UNIT_INFO = NUMBER_COLUMNS_CONCEPT_TABLE + NUMBER_COLUMNS_FEATURE_REPORT


@pytest.mark.parametrize(
    ("observation_table", "death_table", "expected_length", "expected_obs_num_columns"),
    [
        ("person", False, 4, 18),
        ("person", True, 4, 24),
        ("person_cohort", False, 3, 22),
        ("person_cohort", True, 3, 28),
        ("person_observation_period", False, 3, 23),
        ("person_observation_period", True, 3, 29),
        ("person_visit_occurrence", False, 3, 35),
        ("person_visit_occurrence", True, 3, 41),
    ],
)
def test_setup_obs(omop_connection_vanilla, observation_table, death_table, expected_length, expected_obs_num_columns):
    con = omop_connection_vanilla
    edata = ed.io.omop.setup_obs(backend_handle=con, observation_table=observation_table, death_table=death_table)
    assert isinstance(edata, ed.EHRData)

    # 4 persons, only 3 are in cohort, or have observation period, or visit occurrence
    assert len(edata) == expected_length
    assert edata.obs.shape[1] == expected_obs_num_columns


@pytest.mark.parametrize(
    ("backend_handle", "observation_table", "death_table", "expected_error"),
    [
        ("wrong_type", "person", False, "Expected backend_handle to be of type DuckDBPyConnection."),
        (None, 123, False, "Expected observation_table to be a string."),
        (None, "person", "wrong_type", "Expected death_table to be a boolean."),
    ],
)
def test_setup_obs_illegal_argument_types(
    omop_connection_vanilla,
    backend_handle,
    observation_table,
    death_table,
    expected_error,
):
    with pytest.raises(TypeError, match=expected_error):
        ed.io.omop.setup_obs(
            backend_handle=backend_handle or omop_connection_vanilla,
            observation_table=observation_table,
            death_table=death_table,
        )


def test_setup_obs_invalid_observation_table_value(omop_connection_vanilla):
    con = omop_connection_vanilla
    with pytest.raises(
        ValueError,
        match=re.escape(
            "observation_table must be one of ['person', 'person_cohort', 'person_observation_period', 'person_visit_occurrence']."
        ),
    ):
        ed.io.omop.setup_obs(backend_handle=con, observation_table="perso")


@pytest.mark.parametrize(
    "observation_table",
    ["person_cohort", "person_observation_period", "person_visit_occurrence"],
)
# test 1 field from table, and is_present encoding
@pytest.mark.parametrize(
    ("data_tables", "data_field_to_keep", "target_R", "target_var"),
    [
        (
            ["measurement"],
            ["value_as_number"],
            [
                [[np.nan, np.nan, np.nan, np.nan], [18.0, np.nan, np.nan, np.nan]],
                [[np.nan, np.nan, np.nan, np.nan], [20.0, np.nan, np.nan, np.nan]],
                [[np.nan, np.nan, np.nan, np.nan], [22.0, np.nan, np.nan, np.nan]],
            ],
            MEASUREMENT_VAR,
        ),
        (
            ["measurement"],
            ["is_present"],
            VANILLA_IS_PRESENT_START,
            MEASUREMENT_VAR,
        ),
        (
            ["observation"],
            ["value_as_number"],
            [
                [[np.nan, np.nan, np.nan, np.nan], [3, np.nan, np.nan, np.nan]],
                [[np.nan, np.nan, np.nan, np.nan], [4, np.nan, np.nan, np.nan]],
                [[np.nan, np.nan, np.nan, np.nan], [5, np.nan, np.nan, np.nan]],
            ],
            OBSERVATION_VAR,
        ),
        (
            ["observation"],
            ["is_present"],
            VANILLA_IS_PRESENT_START,
            OBSERVATION_VAR,
        ),
        (
            ["specimen"],
            ["quantity"],
            [
                [[0.5, np.nan, np.nan, np.nan], [1.5, np.nan, np.nan, np.nan]],
                [[0.5, np.nan, np.nan, np.nan], [1.5, np.nan, np.nan, np.nan]],
                [[0.5, np.nan, np.nan, np.nan], [1.5, np.nan, np.nan, np.nan]],
            ],
            SPECIMEN_VAR,
        ),
        (
            ["specimen"],
            ["is_present"],
            VANILLA_IS_PRESENT_START,
            SPECIMEN_VAR,
        ),
        (
            ["measurement", "observation", "specimen"],
            {
                "measurement": "value_as_number",
                "observation": "is_present",
                "specimen": "quantity",
            },
            [
                [
                    [np.nan, np.nan, np.nan, np.nan],
                    [18.0, np.nan, np.nan, np.nan],
                    [1.0, np.nan, np.nan, np.nan],
                    [1.0, np.nan, np.nan, np.nan],
                    [0.5, np.nan, np.nan, np.nan],
                    [1.5, np.nan, np.nan, np.nan],
                ],
                [
                    [np.nan, np.nan, np.nan, np.nan],
                    [20.0, np.nan, np.nan, np.nan],
                    [1.0, np.nan, np.nan, np.nan],
                    [1.0, np.nan, np.nan, np.nan],
                    [0.5, np.nan, np.nan, np.nan],
                    [1.5, np.nan, np.nan, np.nan],
                ],
                [
                    [np.nan, np.nan, np.nan, np.nan],
                    [22.0, np.nan, np.nan, np.nan],
                    [1.0, np.nan, np.nan, np.nan],
                    [1.0, np.nan, np.nan, np.nan],
                    [0.5, np.nan, np.nan, np.nan],
                    [1.5, np.nan, np.nan, np.nan],
                ],
            ],
            pd.concat([MEASUREMENT_VAR, OBSERVATION_VAR, SPECIMEN_VAR]).set_index(pd.Index(map(str, range(6)))),
        ),
    ],
)
@pytest.mark.parametrize(
    "enrich_var_with_feature_info",
    [True, False],
)
@pytest.mark.parametrize(
    "enrich_var_with_unit_info",
    [True, False],
)
def test_setup_variables(
    omop_connection_vanilla,
    observation_table,
    data_tables,
    data_field_to_keep,
    enrich_var_with_feature_info,
    enrich_var_with_unit_info,
    target_R,
    target_var,
):
    num_intervals = 4
    con = omop_connection_vanilla
    edata = ed.io.omop.setup_obs(backend_handle=con, observation_table=observation_table)
    edata = ed.io.omop.setup_variables(
        edata,
        backend_handle=con,
        data_tables=data_tables,
        data_field_to_keep=data_field_to_keep,
        interval_length_number=1,
        interval_length_unit="day",
        num_intervals=num_intervals,
        enrich_var_with_feature_info=enrich_var_with_feature_info,
        enrich_var_with_unit_info=enrich_var_with_unit_info,
    )

    assert isinstance(edata, ed.EHRData)
    assert edata.n_obs == VANILLA_PERSONS_WITH_OBSERVATION_TABLE_ENTRY[observation_table]
    assert edata.n_vars == sum(VANILLA_NUM_CONCEPTS[data_table] for data_table in data_tables)
    assert edata.layers["tem_layer"].shape[2] == num_intervals
    assert edata.var.shape[1] == VAR_DIM_BASE + (VAR_DIM_FEATURE_INFO if enrich_var_with_feature_info else 0) + (
        VAR_DIM_UNIT_INFO if enrich_var_with_unit_info else 0
    )
    pd.testing.assert_frame_equal(edata.var[["data_table_concept_id"]], target_var)

<<<<<<< HEAD
    assert np.allclose(edata.layers["tem_layer"], np.array(target_r), equal_nan=True)
=======
    assert np.allclose(edata.R, np.array(target_R), equal_nan=True)
>>>>>>> 8cd1f096


@pytest.mark.parametrize(
    "observation_table",
    ["person_cohort", "person_observation_period", "person_visit_occurrence"],
)
# test 1 field from table, and is_present encoding, with start, end, and interval
@pytest.mark.parametrize(
    ("data_tables", "data_field_to_keep", "keep_date", "target_R", "target_var"),
    [
        (
            ["drug_exposure"],
            ["days_supply"],
            "start",
            [
                [[31.0, np.nan, np.nan, np.nan], [31.0, np.nan, np.nan, np.nan]],
                [[31.0, np.nan, np.nan, np.nan], [31.0, np.nan, np.nan, np.nan]],
                [[31.0, np.nan, np.nan, np.nan], [31.0, np.nan, np.nan, np.nan]],
            ],
            DRUG_EXPOSURE_VAR,
        ),
        (
            ["drug_exposure"],
            ["days_supply"],
            "end",
            [
                [[np.nan, np.nan, np.nan, np.nan], [np.nan, np.nan, np.nan, np.nan]],
                [[np.nan, np.nan, np.nan, np.nan], [np.nan, np.nan, np.nan, np.nan]],
                [[np.nan, np.nan, np.nan, np.nan], [np.nan, np.nan, np.nan, np.nan]],
            ],
            DRUG_EXPOSURE_VAR,
        ),
        (
            ["drug_exposure"],
            ["days_supply"],
            "interval",
            [
                [[31.0, 31.0, 31.0, 31.0], [31.0, 31.0, 31.0, 31.0]],
                [[31.0, 31.0, 31.0, 31.0], [31.0, 31.0, 31.0, 31.0]],
                [[31.0, 31.0, 31.0, 31.0], [31.0, 31.0, 31.0, 31.0]],
            ],
            DRUG_EXPOSURE_VAR,
        ),
        (
            ["drug_exposure"],
            ["is_present"],
            "start",
            VANILLA_IS_PRESENT_START,
            DRUG_EXPOSURE_VAR,
        ),
        (
            ["drug_exposure"],
            ["is_present"],
            "end",
            VANILLA_IS_PRESENT_END,
            DRUG_EXPOSURE_VAR,
        ),
        (
            ["drug_exposure"],
            ["is_present"],
            "interval",
            VANILLA_IS_PRESENT_INTERVAL,
            DRUG_EXPOSURE_VAR,
        ),
        (
            ["condition_occurrence"],
            ["condition_source_value"],
            "start",
            [
                [[15, np.nan, np.nan, np.nan], [10, np.nan, np.nan, np.nan]],
                [[15, np.nan, np.nan, np.nan], [10, np.nan, np.nan, np.nan]],
                [[15, np.nan, np.nan, np.nan], [10, np.nan, np.nan, np.nan]],
            ],
            CONDITION_OCCURRENCE_VAR,
        ),
        (
            ["condition_occurrence"],
            ["condition_source_value"],
            "end",
            [
                [[np.nan, np.nan, np.nan, np.nan], [np.nan, np.nan, np.nan, np.nan]],
                [[np.nan, np.nan, np.nan, np.nan], [np.nan, np.nan, np.nan, np.nan]],
                [[np.nan, np.nan, np.nan, np.nan], [np.nan, np.nan, np.nan, np.nan]],
            ],
            CONDITION_OCCURRENCE_VAR,
        ),
        (
            ["condition_occurrence"],
            ["condition_source_value"],
            "interval",
            [
                [[15, 15, 15, 15], [10, 10, 10, 10]],
                [[15, 15, 15, 15], [10, 10, 10, 10]],
                [[15, 15, 15, 15], [10, 10, 10, 10]],
            ],
            CONDITION_OCCURRENCE_VAR,
        ),
        (
            ["condition_occurrence"],
            ["is_present"],
            "start",
            VANILLA_IS_PRESENT_START,
            CONDITION_OCCURRENCE_VAR,
        ),
        (
            ["condition_occurrence"],
            ["is_present"],
            "end",
            VANILLA_IS_PRESENT_END,
            CONDITION_OCCURRENCE_VAR,
        ),
        (
            ["condition_occurrence"],
            ["is_present"],
            "interval",
            VANILLA_IS_PRESENT_INTERVAL,
            CONDITION_OCCURRENCE_VAR,
        ),
        (
            ["procedure_occurrence"],
            ["procedure_source_value"],
            "start",
            [
                [[180256009, np.nan, np.nan, np.nan], [430193006, np.nan, np.nan, np.nan]],
                [[180256009, np.nan, np.nan, np.nan], [430193006, np.nan, np.nan, np.nan]],
                [[180256009, np.nan, np.nan, np.nan], [430193006, np.nan, np.nan, np.nan]],
            ],
            PROCEDURE_OCCURRENCE_VAR,
        ),
        (
            ["procedure_occurrence"],
            ["procedure_source_value"],
            "end",
            [
                [[np.nan, np.nan, np.nan, np.nan], [np.nan, np.nan, np.nan, np.nan]],
                [[np.nan, np.nan, np.nan, np.nan], [np.nan, np.nan, np.nan, np.nan]],
                [[np.nan, np.nan, np.nan, np.nan], [np.nan, np.nan, np.nan, np.nan]],
            ],
            PROCEDURE_OCCURRENCE_VAR,
        ),
        (
            ["procedure_occurrence"],
            ["procedure_source_value"],
            "interval",
            [
                [[180256009, 180256009, 180256009, 180256009], [430193006, 430193006, 430193006, 430193006]],
                [[180256009, 180256009, 180256009, 180256009], [430193006, 430193006, 430193006, 430193006]],
                [[180256009, 180256009, 180256009, 180256009], [430193006, 430193006, 430193006, 430193006]],
            ],
            PROCEDURE_OCCURRENCE_VAR,
        ),
        (
            ["procedure_occurrence"],
            ["is_present"],
            "start",
            VANILLA_IS_PRESENT_START,
            PROCEDURE_OCCURRENCE_VAR,
        ),
        (
            ["procedure_occurrence"],
            ["is_present"],
            "end",
            VANILLA_IS_PRESENT_END,
            PROCEDURE_OCCURRENCE_VAR,
        ),
        (
            ["procedure_occurrence"],
            ["is_present"],
            "interval",
            VANILLA_IS_PRESENT_INTERVAL,
            PROCEDURE_OCCURRENCE_VAR,
        ),
        (
            ["device_exposure"],
            ["device_source_value"],
            "start",
            [
                [[72506001, np.nan, np.nan, np.nan], [224087, np.nan, np.nan, np.nan]],
                [[72506001, np.nan, np.nan, np.nan], [224087, np.nan, np.nan, np.nan]],
                [[72506001, np.nan, np.nan, np.nan], [224087, np.nan, np.nan, np.nan]],
            ],
            DEVICE_EXPOSURE_VAR,
        ),
        (
            ["device_exposure"],
            ["device_source_value"],
            "end",
            [
                [[np.nan, np.nan, np.nan, np.nan], [np.nan, np.nan, np.nan, np.nan]],
                [[np.nan, np.nan, np.nan, np.nan], [np.nan, np.nan, np.nan, np.nan]],
                [[np.nan, np.nan, np.nan, np.nan], [np.nan, np.nan, np.nan, np.nan]],
            ],
            DEVICE_EXPOSURE_VAR,
        ),
        (
            ["device_exposure"],
            ["device_source_value"],
            "interval",
            [
                [[72506001, 72506001, 72506001, 72506001], [224087, 224087, 224087, 224087]],
                [[72506001, 72506001, 72506001, 72506001], [224087, 224087, 224087, 224087]],
                [[72506001, 72506001, 72506001, 72506001], [224087, 224087, 224087, 224087]],
            ],
            DEVICE_EXPOSURE_VAR,
        ),
        (
            ["device_exposure"],
            ["is_present"],
            "start",
            VANILLA_IS_PRESENT_START,
            DEVICE_EXPOSURE_VAR,
        ),
        (
            ["device_exposure"],
            ["is_present"],
            "end",
            VANILLA_IS_PRESENT_END,
            DEVICE_EXPOSURE_VAR,
        ),
        (
            ["device_exposure"],
            ["is_present"],
            "interval",
            VANILLA_IS_PRESENT_INTERVAL,
            DEVICE_EXPOSURE_VAR,
        ),
        (
            ["drug_era"],
            ["drug_exposure_count"],
            "start",
            [
                [[2, np.nan, np.nan, np.nan], [4, np.nan, np.nan, np.nan]],
                [[2, np.nan, np.nan, np.nan], [4, np.nan, np.nan, np.nan]],
                [[2, np.nan, np.nan, np.nan], [4, np.nan, np.nan, np.nan]],
            ],
            DRUG_ERA_VAR,
        ),
        (
            ["drug_era"],
            ["drug_exposure_count"],
            "end",
            [
                [[np.nan, np.nan, np.nan, np.nan], [np.nan, np.nan, np.nan, np.nan]],
                [[np.nan, np.nan, np.nan, np.nan], [np.nan, np.nan, np.nan, np.nan]],
                [[np.nan, np.nan, np.nan, np.nan], [np.nan, np.nan, np.nan, np.nan]],
            ],
            DRUG_ERA_VAR,
        ),
        (
            ["drug_era"],
            ["drug_exposure_count"],
            "interval",
            [
                [[2, 2, 2, 2], [4, 4, 4, 4]],
                [[2, 2, 2, 2], [4, 4, 4, 4]],
                [[2, 2, 2, 2], [4, 4, 4, 4]],
            ],
            DRUG_ERA_VAR,
        ),
        (
            ["drug_era"],
            ["is_present"],
            "start",
            VANILLA_IS_PRESENT_START,
            DRUG_ERA_VAR,
        ),
        (
            ["drug_era"],
            ["is_present"],
            "end",
            VANILLA_IS_PRESENT_END,
            DRUG_ERA_VAR,
        ),
        (
            ["drug_era"],
            ["is_present"],
            "interval",
            VANILLA_IS_PRESENT_INTERVAL,
            DRUG_ERA_VAR,
        ),
        (
            ["dose_era"],
            ["dose_value"],
            "start",
            [
                [[2.5, np.nan, np.nan, np.nan], [10, np.nan, np.nan, np.nan]],
                [[2.5, np.nan, np.nan, np.nan], [10, np.nan, np.nan, np.nan]],
                [[2.5, np.nan, np.nan, np.nan], [10, np.nan, np.nan, np.nan]],
            ],
            DOSE_ERA_VAR,
        ),
        (
            ["dose_era"],
            ["dose_value"],
            "end",
            [
                [[np.nan, np.nan, np.nan, np.nan], [np.nan, np.nan, np.nan, np.nan]],
                [[np.nan, np.nan, np.nan, np.nan], [np.nan, np.nan, np.nan, np.nan]],
                [[np.nan, np.nan, np.nan, np.nan], [np.nan, np.nan, np.nan, np.nan]],
            ],
            DOSE_ERA_VAR,
        ),
        (
            ["dose_era"],
            ["dose_value"],
            "interval",
            [
                [[2.5, 2.5, 2.5, 2.5], [10, 10, 10, 10]],
                [[2.5, 2.5, 2.5, 2.5], [10, 10, 10, 10]],
                [[2.5, 2.5, 2.5, 2.5], [10, 10, 10, 10]],
            ],
            DOSE_ERA_VAR,
        ),
        (
            ["dose_era"],
            ["is_present"],
            "start",
            VANILLA_IS_PRESENT_START,
            DOSE_ERA_VAR,
        ),
        (
            ["dose_era"],
            ["is_present"],
            "end",
            VANILLA_IS_PRESENT_END,
            DOSE_ERA_VAR,
        ),
        (
            ["dose_era"],
            ["is_present"],
            "interval",
            VANILLA_IS_PRESENT_INTERVAL,
            DOSE_ERA_VAR,
        ),
        (
            ["condition_era"],
            ["condition_occurrence_count"],
            "start",
            [
                [[1, np.nan, np.nan, np.nan], [256, np.nan, np.nan, np.nan]],
                [[1, np.nan, np.nan, np.nan], [256, np.nan, np.nan, np.nan]],
                [[1, np.nan, np.nan, np.nan], [256, np.nan, np.nan, np.nan]],
            ],
            CONDITION_ERA_VAR,
        ),
        (
            ["condition_era"],
            ["condition_occurrence_count"],
            "end",
            [
                [[np.nan, np.nan, np.nan, np.nan], [np.nan, np.nan, np.nan, np.nan]],
                [[np.nan, np.nan, np.nan, np.nan], [np.nan, np.nan, np.nan, np.nan]],
                [[np.nan, np.nan, np.nan, np.nan], [np.nan, np.nan, np.nan, np.nan]],
            ],
            CONDITION_ERA_VAR,
        ),
        (
            ["condition_era"],
            ["condition_occurrence_count"],
            "interval",
            [
                [[1, 1, 1, 1], [256, 256, 256, 256]],
                [[1, 1, 1, 1], [256, 256, 256, 256]],
                [[1, 1, 1, 1], [256, 256, 256, 256]],
            ],
            CONDITION_ERA_VAR,
        ),
        (
            ["condition_era"],
            ["is_present"],
            "start",
            VANILLA_IS_PRESENT_START,
            CONDITION_ERA_VAR,
        ),
        (
            ["condition_era"],
            ["is_present"],
            "end",
            VANILLA_IS_PRESENT_END,
            CONDITION_ERA_VAR,
        ),
        (
            ["condition_era"],
            ["is_present"],
            "interval",
            VANILLA_IS_PRESENT_INTERVAL,
            CONDITION_ERA_VAR,
        ),
        (
            ["episode"],
            ["episode_source_value"],
            "start",
            [
                [[5, np.nan, np.nan, np.nan], [10, np.nan, np.nan, np.nan]],
                [[5, np.nan, np.nan, np.nan], [10, np.nan, np.nan, np.nan]],
                [[5, np.nan, np.nan, np.nan], [10, np.nan, np.nan, np.nan]],
            ],
            EPISODE_VAR,
        ),
        (
            ["episode"],
            ["episode_source_value"],
            "end",
            [
                [[np.nan, np.nan, np.nan, np.nan], [np.nan, np.nan, np.nan, np.nan]],
                [[np.nan, np.nan, np.nan, np.nan], [np.nan, np.nan, np.nan, np.nan]],
                [[np.nan, np.nan, np.nan, np.nan], [np.nan, np.nan, np.nan, np.nan]],
            ],
            EPISODE_VAR,
        ),
        (
            ["episode"],
            ["episode_source_value"],
            "interval",
            [
                [[5, 5, 5, 5], [10, 10, 10, 10]],
                [[5, 5, 5, 5], [10, 10, 10, 10]],
                [[5, 5, 5, 5], [10, 10, 10, 10]],
            ],
            EPISODE_VAR,
        ),
        (
            ["episode"],
            ["is_present"],
            "start",
            VANILLA_IS_PRESENT_START,
            EPISODE_VAR,
        ),
        (
            ["episode"],
            ["is_present"],
            "end",
            VANILLA_IS_PRESENT_END,
            EPISODE_VAR,
        ),
        (
            ["episode"],
            ["is_present"],
            "interval",
            VANILLA_IS_PRESENT_INTERVAL,
            EPISODE_VAR,
        ),
        (
            ["condition_era", "episode"],
            {"condition_era": "is_present", "episode": "episode_source_value"},
            "interval",
            [
                [[1, 1, 1, 1], [1, 1, 1, 1], [5, 5, 5, 5], [10, 10, 10, 10]],
                [[1, 1, 1, 1], [1, 1, 1, 1], [5, 5, 5, 5], [10, 10, 10, 10]],
                [[1, 1, 1, 1], [1, 1, 1, 1], [5, 5, 5, 5], [10, 10, 10, 10]],
            ],
            pd.concat([CONDITION_ERA_VAR, EPISODE_VAR]).set_index(pd.Index(map(str, range(4)))),
        ),
    ],
)
@pytest.mark.parametrize(
    "enrich_var_with_feature_info",
    [False, True],
)
def test_setup_interval_type_variables(
    omop_connection_vanilla,
    observation_table,
    data_tables,
    data_field_to_keep,
    target_R,
    enrich_var_with_feature_info,
    keep_date,
    target_var,
):
    num_intervals = 4
    con = omop_connection_vanilla
    edata = ed.io.omop.setup_obs(backend_handle=con, observation_table=observation_table)
    edata = ed.io.omop.setup_interval_variables(
        edata,
        backend_handle=con,
        data_tables=data_tables,
        data_field_to_keep=data_field_to_keep,
        interval_length_number=1,
        interval_length_unit="day",
        num_intervals=num_intervals,
        enrich_var_with_feature_info=enrich_var_with_feature_info,
        keep_date=keep_date,
    )

    assert isinstance(edata, ed.EHRData)
    assert edata.n_obs == VANILLA_PERSONS_WITH_OBSERVATION_TABLE_ENTRY[observation_table]
    assert edata.n_vars == sum(VANILLA_NUM_CONCEPTS[data_table] for data_table in data_tables)
    assert edata.layers["tem_layer"].shape[2] == num_intervals
    assert edata.var.shape[1] == VAR_DIM_BASE + (VAR_DIM_FEATURE_INFO if enrich_var_with_feature_info else 0)
<<<<<<< HEAD

    assert np.allclose(edata.layers["tem_layer"], np.array(target_r), equal_nan=True)
=======
    pd.testing.assert_frame_equal(edata.var[["data_table_concept_id"]], target_var)
    assert np.allclose(edata.R, np.array(target_R), equal_nan=True)
>>>>>>> 8cd1f096


@pytest.mark.parametrize(
    (
        "edata",
        "backend_handle",
        "data_tables",
        "data_field_to_keep",
        "interval_length_number",
        "interval_length_unit",
        "num_intervals",
        "enrich_var_with_feature_info",
        "enrich_var_with_unit_info",
        "expected_error",
    ),
    [
        (
            "wrong_type",
            None,
            ["measurement"],
            ["value_as_number"],
            1,
            "day",
            4,
            False,
            False,
            "Expected edata to be of type EHRData.",
        ),
        (
            None,
            "wrong_type",
            ["measurement"],
            ["value_as_number"],
            1,
            "day",
            4,
            False,
            False,
            "Expected backend_handle to be of type DuckDBPyConnection.",
        ),
        (
            None,
            None,
            123,
            ["value_as_number"],
            1,
            "day",
            4,
            False,
            False,
            "Expected data_tables to be a string or Sequence.",
        ),
        (
            None,
            None,
            ["measurement"],
            123,
            1,
            "day",
            4,
            False,
            False,
            "Expected data_field_to_keep to be a string, Sequence, or dict, but is <class 'int'>",
        ),
        (
            None,
            None,
            ["measurement", "observation"],
            ["value_as_number"],
            1,
            "day",
            4,
            False,
            False,
            "data_field_to_keep must be a dictionary if more than one data table is used.",
        ),
        (
            None,
            None,
            ["measurement"],
            {"measurement": 123},
            1,
            "day",
            4,
            False,
            False,
            "data_field_to_keep values must be a string or Sequence.",
        ),
        (
            None,
            None,
            ["measurement"],
            ["value_as_number"],
            "wrong_type",
            "day",
            4,
            False,
            False,
            "Expected interval_length_number to be an integer.",
        ),
        (
            None,
            None,
            ["measurement"],
            ["value_as_number"],
            1,
            123,
            4,
            False,
            False,
            "Expected interval_length_unit to be a string.",
        ),
        (
            None,
            None,
            ["measurement"],
            ["value_as_number"],
            1,
            "day",
            "wrong_type",
            False,
            False,
            "Expected num_intervals to be an integer.",
        ),
        (
            None,
            None,
            ["measurement"],
            ["value_as_number"],
            1,
            "day",
            123,
            "wrong_type",
            False,
            "Expected enrich_var_with_feature_info to be a boolean.",
        ),
        (
            None,
            None,
            ["measurement"],
            ["value_as_number"],
            1,
            "day",
            123,
            False,
            "wrong_type",
            "Expected enrich_var_with_unit_info to be a boolean.",
        ),
    ],
)
def test_setup_variables_illegal_argument_types(
    omop_connection_vanilla,
    edata,
    backend_handle,
    data_tables,
    data_field_to_keep,
    interval_length_number,
    interval_length_unit,
    num_intervals,
    enrich_var_with_feature_info,
    enrich_var_with_unit_info,
    expected_error,
):
    con = omop_connection_vanilla
    with pytest.raises(TypeError, match=expected_error):
        ed.io.omop.setup_variables(
            edata or ed.io.omop.setup_obs(backend_handle=omop_connection_vanilla, observation_table="person_cohort"),
            backend_handle=backend_handle or con,
            data_tables=data_tables,
            data_field_to_keep=data_field_to_keep,
            interval_length_number=interval_length_number,
            interval_length_unit=interval_length_unit,
            num_intervals=num_intervals,
            enrich_var_with_feature_info=enrich_var_with_feature_info,
            enrich_var_with_unit_info=enrich_var_with_unit_info,
        )


@pytest.mark.parametrize(
    (
        "edata",
        "backend_handle",
        "data_tables",
        "data_field_to_keep",
        "interval_length_number",
        "interval_length_unit",
        "num_intervals",
        "enrich_var_with_feature_info",
        "expected_error",
    ),
    [
        (
            "wrong_type",
            None,
            ["drug_exposure"],
            ["is_present"],
            1,
            "day",
            4,
            False,
            "Expected edata to be of type EHRData.",
        ),
        (
            None,
            "wrong_type",
            ["drug_exposure"],
            ["is_present"],
            1,
            "day",
            4,
            False,
            "Expected backend_handle to be of type DuckDBPyConnection.",
        ),
        (
            None,
            None,
            123,
            ["is_present"],
            1,
            "day",
            4,
            False,
            "Expected data_tables to be a string or Sequence.",
        ),
        (
            None,
            None,
            ["drug_exposure"],
            123,
            1,
            "day",
            4,
            False,
            "Expected data_field_to_keep to be a string, Sequence, or dict, but is <class 'int'>",
        ),
        (
            None,
            None,
            ["drug_exposure", "condition_occurrence"],
            ["is_present"],
            1,
            "day",
            4,
            False,
            "data_field_to_keep must be a dictionary if more than one data table is used.",
        ),
        (
            None,
            None,
            ["drug_exposure"],
            {"drug_exposure": 123},
            1,
            "day",
            4,
            False,
            "data_field_to_keep values must be a string or Sequence.",
        ),
        (
            None,
            None,
            ["drug_exposure"],
            ["is_present"],
            "wrong_type",
            "day",
            4,
            False,
            "Expected interval_length_number to be an integer.",
        ),
        (
            None,
            None,
            ["drug_exposure"],
            ["value_as_number"],
            1,
            123,
            4,
            False,
            "Expected interval_length_unit to be a string.",
        ),
        (
            None,
            None,
            ["drug_exposure"],
            ["is_present"],
            1,
            "day",
            "wrong_type",
            False,
            "Expected num_intervals to be an integer.",
        ),
        (
            None,
            None,
            ["drug_exposure"],
            ["is_present"],
            1,
            "day",
            123,
            "wrong_type",
            "Expected enrich_var_with_feature_info to be a boolean.",
        ),
    ],
)
def test_setup_interval_variables_illegal_argument_types(
    omop_connection_vanilla,
    edata,
    backend_handle,
    data_tables,
    data_field_to_keep,
    interval_length_number,
    interval_length_unit,
    num_intervals,
    enrich_var_with_feature_info,
    expected_error,
):
    con = omop_connection_vanilla
    with pytest.raises(TypeError, match=expected_error):
        ed.io.omop.setup_interval_variables(
            edata or ed.io.omop.setup_obs(backend_handle=omop_connection_vanilla, observation_table="person_cohort"),
            backend_handle=backend_handle or con,
            data_tables=data_tables,
            data_field_to_keep=data_field_to_keep,
            interval_length_number=interval_length_number,
            interval_length_unit=interval_length_unit,
            num_intervals=num_intervals,
            enrich_var_with_feature_info=enrich_var_with_feature_info,
        )


@pytest.mark.parametrize(
    (
        "edata",
        "backend_handle",
        "data_tables",
        "data_field_to_keep",
        "interval_length_number",
        "interval_length_unit",
        "num_intervals",
        "enrich_var_with_feature_info",
        "enrich_var_with_unit_info",
        "expected_error",
    ),
    [
        (
            None,
            None,
            ["measurementt"],
            ["value_as_number"],
            1,
            "day",
            4,
            False,
            False,
            re.escape("data_tables must be a subset of ['measurement', 'observation', 'specimen']."),
        ),
        (
            None,
            None,
            ["measurement", "observation"],
            {"measurement": "value_as_number"},
            1,
            "day",
            4,
            False,
            False,
            "data_field_to_keep keys must be equal to data_tables.",
        ),
    ],
)
def test_setup_variables_illegal_argument_values(
    omop_connection_vanilla,
    edata,
    backend_handle,
    data_tables,
    data_field_to_keep,
    interval_length_number,
    interval_length_unit,
    num_intervals,
    enrich_var_with_feature_info,
    enrich_var_with_unit_info,
    expected_error,
):
    con = omop_connection_vanilla
    with pytest.raises(ValueError, match=expected_error):
        ed.io.omop.setup_variables(
            edata or ed.io.omop.setup_obs(backend_handle=omop_connection_vanilla, observation_table="person_cohort"),
            backend_handle=backend_handle or con,
            data_tables=data_tables,
            data_field_to_keep=data_field_to_keep,
            interval_length_number=interval_length_number,
            interval_length_unit=interval_length_unit,
            num_intervals=num_intervals,
            enrich_var_with_feature_info=enrich_var_with_feature_info,
            enrich_var_with_unit_info=enrich_var_with_unit_info,
        )


@pytest.mark.parametrize(
    (
        "edata",
        "backend_handle",
        "data_tables",
        "data_field_to_keep",
        "interval_length_number",
        "interval_length_unit",
        "num_intervals",
        "enrich_var_with_feature_info",
        "expected_error",
    ),
    [
        (
            None,
            None,
            ["drug_exposuree"],
            ["is_present"],
            1,
            "day",
            4,
            False,
            re.escape(
                "data_tables must be a subset of ['drug_exposure', 'condition_occurrence', 'procedure_occurrence', 'device_exposure', 'drug_era', 'dose_era', 'condition_era', 'episode']."
            ),
        ),
        (
            None,
            None,
            ["drug_exposure", "condition_occurrence"],
            {"drug_exposure": "is_present"},
            1,
            "day",
            4,
            False,
            "data_field_to_keep keys must be equal to data_tables.",
        ),
    ],
)
def test_setup_interval_variables_illegal_argument_values(
    omop_connection_vanilla,
    edata,
    backend_handle,
    data_tables,
    data_field_to_keep,
    interval_length_number,
    interval_length_unit,
    num_intervals,
    enrich_var_with_feature_info,
    expected_error,
):
    con = omop_connection_vanilla
    with pytest.raises(ValueError, match=expected_error):
        ed.io.omop.setup_interval_variables(
            edata or ed.io.omop.setup_obs(backend_handle=omop_connection_vanilla, observation_table="person_cohort"),
            backend_handle=backend_handle or con,
            data_tables=data_tables,
            data_field_to_keep=data_field_to_keep,
            interval_length_number=interval_length_number,
            interval_length_unit=interval_length_unit,
            num_intervals=num_intervals,
            enrich_var_with_feature_info=enrich_var_with_feature_info,
        )


def test_capital_letters(omop_connection_capital_letters):
    # test capital letters both in table names and column names
    con = omop_connection_capital_letters
    edata = ed.io.omop.setup_obs(backend_handle=con, observation_table="person_observation_period")
    edata = ed.io.omop.setup_variables(
        edata,
        backend_handle=con,
        data_tables=["measurement"],
        data_field_to_keep=["value_as_number"],
        interval_length_number=1,
        interval_length_unit="day",
        num_intervals=1,
        enrich_var_with_feature_info=False,
        enrich_var_with_unit_info=False,
    )

    assert edata.layers["tem_layer"][0, 0, 0] == 18

    tables = con.execute("SHOW TABLES").df()["name"].values
    assert "measurement" in tables
    assert "MEASUREMENT" not in tables

    measurement_columns = con.execute("SELECT * FROM measurement").df().columns
    assert "measurement_id" in measurement_columns
    assert "MEASUREMENT_ID" not in measurement_columns


def test_setup_variables_empty_observation(omop_connection_empty_observation, caplog):
    con = omop_connection_empty_observation
    edata = ed.io.omop.setup_obs(backend_handle=con, observation_table="person")
    edata = ed.io.omop.setup_variables(
        edata,
        backend_handle=con,
        data_tables=["observation"],
        data_field_to_keep=["value_as_number"],
        interval_length_number=1,
        interval_length_unit="day",
        num_intervals=1,
        enrich_var_with_feature_info=False,
        enrich_var_with_unit_info=False,
    )
    assert edata.shape == (1, 0, 1)
    assert "No data found in observation. Returning edata without data of observation." in caplog.text
    assert "No data found in any of the data tables. Returning edata without data." in caplog.text


def test_setup_interval_variables_empty_observation(omop_connection_empty_observation, caplog):
    con = omop_connection_empty_observation
    edata = ed.io.omop.setup_obs(backend_handle=con, observation_table="person")
    edata = ed.io.omop.setup_interval_variables(
        edata,
        backend_handle=con,
        data_tables=["drug_exposure"],
        data_field_to_keep=["is_present"],
        interval_length_number=1,
        interval_length_unit="day",
        num_intervals=1,
        enrich_var_with_feature_info=False,
    )
    assert edata.shape == (1, 0, 1)
    assert "No data found in drug_exposure. Returning edata without data of drug_exposure." in caplog.text
    assert "No data found in any of the data tables. Returning edata without data." in caplog.text


def test_multiple_units(omop_connection_multiple_units, caplog):
    con = omop_connection_multiple_units
    edata = ed.io.omop.setup_obs(backend_handle=con, observation_table="person_observation_period")
    edata = ed.io.omop.setup_variables(
        edata,
        backend_handle=con,
        data_tables=["observation"],
        data_field_to_keep=["value_as_number"],
        interval_length_number=1,
        interval_length_unit="day",
        num_intervals=2,
        enrich_var_with_feature_info=False,
        enrich_var_with_unit_info=False,
    )
    # assert edata.shape == (1, 0)
    assert "multiple units for features: [[0]\n [1]]\n" in caplog.text<|MERGE_RESOLUTION|>--- conflicted
+++ resolved
@@ -259,11 +259,7 @@
     )
     pd.testing.assert_frame_equal(edata.var[["data_table_concept_id"]], target_var)
 
-<<<<<<< HEAD
-    assert np.allclose(edata.layers["tem_layer"], np.array(target_r), equal_nan=True)
-=======
-    assert np.allclose(edata.R, np.array(target_R), equal_nan=True)
->>>>>>> 8cd1f096
+    assert np.allclose(edata.layers["tem_layer"], np.array(target_R), equal_nan=True)
 
 
 @pytest.mark.parametrize(
@@ -753,13 +749,8 @@
     assert edata.n_vars == sum(VANILLA_NUM_CONCEPTS[data_table] for data_table in data_tables)
     assert edata.layers["tem_layer"].shape[2] == num_intervals
     assert edata.var.shape[1] == VAR_DIM_BASE + (VAR_DIM_FEATURE_INFO if enrich_var_with_feature_info else 0)
-<<<<<<< HEAD
-
-    assert np.allclose(edata.layers["tem_layer"], np.array(target_r), equal_nan=True)
-=======
-    pd.testing.assert_frame_equal(edata.var[["data_table_concept_id"]], target_var)
-    assert np.allclose(edata.R, np.array(target_R), equal_nan=True)
->>>>>>> 8cd1f096
+
+    assert np.allclose(edata.layers["tem_layer"], np.array(target_R), equal_nan=True)
 
 
 @pytest.mark.parametrize(
